--- conflicted
+++ resolved
@@ -1,6 +1,6 @@
 [package]
 name = "ethers-wasm"
-version = "0.0.0"
+version = "2.0.0"
 authors = ["Matthias Seitz <matthias.seitz@outlook.de>"]
 license = "MIT OR Apache-2.0"
 
@@ -14,18 +14,11 @@
 default = ["console_error_panic_hook"]
 
 [dependencies]
-<<<<<<< HEAD
 ethers = { workspace = true, features = ["abigen", "ws"] }
-=======
-ethers = { path = "../..", version = "2.0.0", features = ["abigen", "legacy", "ws"] }
-
-wasm-bindgen-futures = "0.4.34"
-wasm-bindgen = { version = "0.2.83", features = ["serde-serialize"] }
->>>>>>> 8c5c2484
 
 serde.workspace = true
 serde_json.workspace = true
-serde-wasm-bindgen = "0.4.5"
+serde-wasm-bindgen = "0.5.0"
 hex.workspace = true
 
 wasm-bindgen-futures = "0.4.34"
