--- conflicted
+++ resolved
@@ -1,11 +1,7 @@
 [package]
 name = "examples-big-numbers"
-<<<<<<< HEAD
-version = "0.0.0"
+version = "2.0.0"
 publish = false
-=======
-version = "2.0.0"
->>>>>>> 8c5c2484
 authors = ["Andrea Simeoni <andreasimeoni84@gmail.com>"]
 
 license.workspace = true
@@ -13,9 +9,4 @@
 edition.workspace = true
 
 [dev-dependencies]
-<<<<<<< HEAD
-ethers.workspace = true
-=======
-#ethers-core = { version = "^1.0.0", path = "../../ethers-core" }
-ethers = { path = "../..", version = "2.0.0" }
->>>>>>> 8c5c2484
+ethers.workspace = true