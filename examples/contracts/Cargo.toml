[package]
name = "examples-contracts"
<<<<<<< HEAD
version = "0.0.0"
publish = false
=======
version = "2.0.0"
>>>>>>> 8c5c2484
authors = ["Andrea Simeoni <andreasimeoni84@gmail.com>"]

license.workspace = true
rust-version.workspace = true
edition.workspace = true

[features]
default = ["legacy"]
legacy = ["ethers/legacy"]

[dev-dependencies]
<<<<<<< HEAD
ethers = { workspace = true, features = ["abigen", "ethers-solc", "rustls", "ws"] }

tokio = { workspace = true, features = ["macros"] }
=======
ethers = { path = "../..", version = "2.0.0", features = ["abigen", "ethers-solc", "legacy", "rustls", "ws"] }
>>>>>>> 8c5c2484

serde.workspace = true
serde_json.workspace = true

eyre.workspace = true<|MERGE_RESOLUTION|>--- conflicted
+++ resolved
@@ -1,11 +1,7 @@
 [package]
 name = "examples-contracts"
-<<<<<<< HEAD
-version = "0.0.0"
+version = "2.0.0"
 publish = false
-=======
-version = "2.0.0"
->>>>>>> 8c5c2484
 authors = ["Andrea Simeoni <andreasimeoni84@gmail.com>"]
 
 license.workspace = true
@@ -17,13 +13,9 @@
 legacy = ["ethers/legacy"]
 
 [dev-dependencies]
-<<<<<<< HEAD
 ethers = { workspace = true, features = ["abigen", "ethers-solc", "rustls", "ws"] }
 
 tokio = { workspace = true, features = ["macros"] }
-=======
-ethers = { path = "../..", version = "2.0.0", features = ["abigen", "ethers-solc", "legacy", "rustls", "ws"] }
->>>>>>> 8c5c2484
 
 serde.workspace = true
 serde_json.workspace = true
