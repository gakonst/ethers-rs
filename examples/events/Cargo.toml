[package]
name = "examples-events"
<<<<<<< HEAD
version = "0.0.0"
publish = false
=======
version = "2.0.0"
>>>>>>> 8c5c2484
authors = ["Andrea Simeoni <andreasimeoni84@gmail.com>"]

license.workspace = true
rust-version.workspace = true
edition.workspace = true

[dev-dependencies]
<<<<<<< HEAD
ethers = { workspace = true, features = ["rustls"] }

tokio = { workspace = true, features = ["macros"] }

serde.workspace = true
serde_json.workspace = true
=======
ethers = { path = "../..", version = "2.0.0" }
>>>>>>> 8c5c2484

eyre.workspace = true<|MERGE_RESOLUTION|>--- conflicted
+++ resolved
@@ -1,11 +1,7 @@
 [package]
 name = "examples-events"
-<<<<<<< HEAD
-version = "0.0.0"
+version = "2.0.0"
 publish = false
-=======
-version = "2.0.0"
->>>>>>> 8c5c2484
 authors = ["Andrea Simeoni <andreasimeoni84@gmail.com>"]
 
 license.workspace = true
@@ -13,15 +9,11 @@
 edition.workspace = true
 
 [dev-dependencies]
-<<<<<<< HEAD
 ethers = { workspace = true, features = ["rustls"] }
 
 tokio = { workspace = true, features = ["macros"] }
 
 serde.workspace = true
 serde_json.workspace = true
-=======
-ethers = { path = "../..", version = "2.0.0" }
->>>>>>> 8c5c2484
 
 eyre.workspace = true