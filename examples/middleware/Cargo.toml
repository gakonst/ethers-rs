[package]
name = "examples-middleware"
<<<<<<< HEAD
version = "0.0.0"
publish = false
=======
version = "2.0.0"
>>>>>>> 8c5c2484
authors = ["Andrea Simeoni <andreasimeoni84@gmail.com>"]

<<<<<<< HEAD
license.workspace = true
rust-version.workspace = true
edition.workspace = true
=======
[dev-dependencies]
ethers = { path = "../..", version = "2.0.0", features = ["rustls", "ws"] }
>>>>>>> 8c5c2484

[dev-dependencies]
ethers = { workspace = true, features = ["rustls"] }
serde.workspace = true
serde_json.workspace = true
tokio = { workspace = true, features = ["macros"] }
async-trait.workspace = true
thiserror.workspace = true
eyre.workspace = true<|MERGE_RESOLUTION|>--- conflicted
+++ resolved
@@ -1,21 +1,12 @@
 [package]
 name = "examples-middleware"
-<<<<<<< HEAD
-version = "0.0.0"
+version = "2.0.0"
 publish = false
-=======
-version = "2.0.0"
->>>>>>> 8c5c2484
 authors = ["Andrea Simeoni <andreasimeoni84@gmail.com>"]
 
-<<<<<<< HEAD
 license.workspace = true
 rust-version.workspace = true
 edition.workspace = true
-=======
-[dev-dependencies]
-ethers = { path = "../..", version = "2.0.0", features = ["rustls", "ws"] }
->>>>>>> 8c5c2484
 
 [dev-dependencies]
 ethers = { workspace = true, features = ["rustls"] }
