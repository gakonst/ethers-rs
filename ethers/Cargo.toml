[package]
name = "ethers"
authors = ["Georgios Konstantopoulos <me@gakonst.com>"]
readme = "../README.md"
description = "A complete Ethereum and Celo Rust library"

version.workspace = true
edition.workspace = true
rust-version.workspace = true
license.workspace = true
documentation.workspace = true
repository.workspace = true
homepage.workspace = true
categories.workspace = true
keywords.workspace = true
exclude.workspace = true

[package.metadata.docs.rs]
all-features = true
rustc-args = ["--cfg", "docsrs"]
rustdoc-args = ["--cfg", "docsrs"]

[package.metadata.playground]
all-features = true

[features]
default = ["abigen", "rustls"]

# workspace-wide features
legacy = ["ethers-core/legacy", "ethers-contract/legacy"]
celo = [
    "ethers-contract/celo",
    "ethers-core/celo",
    "ethers-middleware/celo",
    "ethers-providers/celo",
    "ethers-signers/celo",
    "legacy",
]

<<<<<<< HEAD
optimism = [ "ethers-core/optimism" ]
=======
optimism = ["ethers-core/optimism"]
>>>>>>> a8d5f5fb

rustls = [
    "ethers-contract/rustls",
    "ethers-etherscan/rustls",
    "ethers-middleware/rustls",
    "ethers-providers/rustls",
    "ethers-solc?/rustls",
]
openssl = [
    "ethers-contract/openssl",
    "ethers-etherscan/openssl",
    "ethers-middleware/openssl",
    "ethers-providers/openssl",
    "ethers-solc?/openssl",
]

# ethers-providers
ws = ["ethers-providers/ws"]
legacy-ws = ["ethers-providers/legacy-ws"]
ipc = ["ethers-providers/ipc"]
dev-rpc = ["ethers-providers/dev-rpc"]

# ethers-signers
ledger = ["ethers-signers/ledger"]
trezor = ["ethers-signers/trezor"]
yubi = ["ethers-signers/yubi"]

# ethers-contracts
abigen = ["ethers-contract/abigen"]
abigen-online = ["ethers-contract/abigen-online"]

# ethers-solc
ethers-solc = ["dep:ethers-solc", "ethers-etherscan/ethers-solc"]
solc-full = ["ethers-solc?/full"]
solc-tests = ["ethers-solc?/tests"]

# Deprecated
abigen-offline = ["abigen"]
eip712 = []
solc-sha2-asm = []

[dependencies]
ethers-addressbook.workspace = true
ethers-contract.workspace = true
ethers-core.workspace = true
ethers-etherscan.workspace = true
ethers-middleware.workspace = true
ethers-providers.workspace = true
ethers-signers.workspace = true

ethers-solc = { workspace = true, optional = true }<|MERGE_RESOLUTION|>--- conflicted
+++ resolved
@@ -37,11 +37,7 @@
     "legacy",
 ]
 
-<<<<<<< HEAD
-optimism = [ "ethers-core/optimism" ]
-=======
 optimism = ["ethers-core/optimism"]
->>>>>>> a8d5f5fb
 
 rustls = [
     "ethers-contract/rustls",
