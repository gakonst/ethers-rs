[package]
name = "ethers"
authors = ["Georgios Konstantopoulos <me@gakonst.com>"]
readme = "../README.md"
description = "A complete Ethereum and Celo Rust library"

version.workspace = true
edition.workspace = true
rust-version.workspace = true
license.workspace = true
documentation.workspace = true
repository.workspace = true
homepage.workspace = true
categories.workspace = true
keywords.workspace = true
exclude.workspace = true

[package.metadata.docs.rs]
all-features = true
rustc-args = ["--cfg", "docsrs"]
rustdoc-args = ["--cfg", "docsrs"]

[package.metadata.playground]
all-features = true

[features]
default = ["abigen", "rustls"]

# workspace-wide features
legacy = ["ethers-core/legacy", "ethers-contract/legacy"]
celo = [
    "ethers-contract/celo",
    "ethers-core/celo",
    "ethers-middleware/celo",
    "ethers-providers/celo",
    "ethers-signers/celo",
    "legacy",
]

<<<<<<< HEAD
optimism = ["ethers-core/optimism"]

legacy = ["ethers-core/legacy", "ethers-contract/legacy"]

# individual features per sub-crate
## providers
ws = ["ethers-providers/ws"]
legacy-ws = ["ethers-providers/legacy-ws"]
ipc = ["ethers-providers/ipc"]
=======
>>>>>>> b82c8800
rustls = [
    "ethers-contract/rustls",
    "ethers-etherscan/rustls",
    "ethers-middleware/rustls",
    "ethers-providers/rustls",
    "ethers-solc?/rustls",
]
openssl = [
    "ethers-contract/openssl",
    "ethers-etherscan/openssl",
    "ethers-middleware/openssl",
    "ethers-providers/openssl",
    "ethers-solc?/openssl",
]

# ethers-providers
ws = ["ethers-providers/ws"]
legacy-ws = ["ethers-providers/legacy-ws"]
ipc = ["ethers-providers/ipc"]
dev-rpc = ["ethers-providers/dev-rpc"]

# ethers-signers
ledger = ["ethers-signers/ledger"]
trezor = ["ethers-signers/trezor"]
yubi = ["ethers-signers/yubi"]

# ethers-contracts
abigen = ["ethers-contract/abigen"]
abigen-online = ["ethers-contract/abigen-online"]

# ethers-solc
ethers-solc = ["dep:ethers-solc", "ethers-etherscan/ethers-solc"]
solc-full = ["ethers-solc?/full"]
solc-tests = ["ethers-solc?/tests"]

# Deprecated
abigen-offline = ["abigen"]
eip712 = []
solc-sha2-asm = []

[dependencies]
ethers-addressbook.workspace = true
ethers-contract.workspace = true
ethers-core.workspace = true
ethers-etherscan.workspace = true
ethers-middleware.workspace = true
ethers-providers.workspace = true
ethers-signers.workspace = true

ethers-solc = { workspace = true, optional = true }<|MERGE_RESOLUTION|>--- conflicted
+++ resolved
@@ -37,18 +37,8 @@
     "legacy",
 ]
 
-<<<<<<< HEAD
 optimism = ["ethers-core/optimism"]
 
-legacy = ["ethers-core/legacy", "ethers-contract/legacy"]
-
-# individual features per sub-crate
-## providers
-ws = ["ethers-providers/ws"]
-legacy-ws = ["ethers-providers/legacy-ws"]
-ipc = ["ethers-providers/ipc"]
-=======
->>>>>>> b82c8800
 rustls = [
     "ethers-contract/rustls",
     "ethers-etherscan/rustls",
