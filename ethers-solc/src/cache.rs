--- conflicted
+++ resolved
@@ -729,160 +729,6 @@
     }
 }
 
-<<<<<<< HEAD
-/// Container type for a set of [FilteredSource]
-#[derive(Debug, Clone, Eq, PartialEq)]
-pub struct FilteredSources(pub BTreeMap<PathBuf, FilteredSource>);
-
-impl FilteredSources {
-    pub fn is_empty(&self) -> bool {
-        self.0.is_empty()
-    }
-
-    pub fn len(&self) -> usize {
-        self.0.len()
-    }
-
-    /// Returns `true` if all files are dirty
-    pub fn all_dirty(&self) -> bool {
-        self.0.values().all(|s| s.is_dirty())
-    }
-
-    /// Returns all entries that are dirty
-    pub fn dirty(&self) -> impl Iterator<Item = (&PathBuf, &FilteredSource)> + '_ {
-        self.0.iter().filter(|(_, s)| s.is_dirty())
-    }
-
-    /// Returns all entries that are clean
-    pub fn clean(&self) -> impl Iterator<Item = (&PathBuf, &FilteredSource)> + '_ {
-        self.0.iter().filter(|(_, s)| !s.is_dirty())
-    }
-
-    /// Returns all dirty files
-    pub fn dirty_files(&self) -> impl Iterator<Item = &PathBuf> + '_ {
-        self.0.iter().filter_map(|(k, s)| s.is_dirty().then(|| k))
-    }
-
-    /// While solc needs all the files to compile the actual _dirty_ files, we can tell solc to
-    /// output everything for those dirty files as currently configured in the settings, but output
-    /// nothing for the other files that are _not_ dirty.
-    ///
-    /// This will modify the [OutputSelection] of the [Settings] so that we explicitly select the
-    /// files' output based on their state.
-    pub fn into_sources(self, settings: &mut Settings) -> Sources {
-        if !self.all_dirty() {
-            // settings can be optimized
-
-            tracing::trace!(
-                "Optimizing output selection for {}/{} sources",
-                self.clean().count(),
-                self.len()
-            );
-
-            let selection = settings
-                .output_selection
-                .as_mut()
-                .remove("*")
-                .unwrap_or_else(OutputSelection::default_file_output_selection);
-
-            for (file, source) in self.0.iter() {
-                if source.is_dirty() {
-                    settings
-                        .output_selection
-                        .as_mut()
-                        .insert(format!("{}", file.display()), selection.clone());
-                } else {
-                    tracing::trace!("Optimizing output for {}", file.display());
-                    settings.output_selection.as_mut().insert(
-                        format!("{}", file.display()),
-                        OutputSelection::empty_file_output_select(),
-                    );
-                }
-            }
-        }
-        self.into()
-    }
-}
-
-impl From<FilteredSources> for Sources {
-    fn from(sources: FilteredSources) -> Self {
-        sources.0.into_iter().map(|(k, v)| (k, v.into_source())).collect()
-    }
-}
-
-impl From<Sources> for FilteredSources {
-    fn from(s: Sources) -> Self {
-        FilteredSources(s.into_iter().map(|(key, val)| (key, FilteredSource::Dirty(val))).collect())
-    }
-}
-
-impl From<BTreeMap<PathBuf, FilteredSource>> for FilteredSources {
-    fn from(s: BTreeMap<PathBuf, FilteredSource>) -> Self {
-        FilteredSources(s)
-    }
-}
-
-impl AsRef<BTreeMap<PathBuf, FilteredSource>> for FilteredSources {
-    fn as_ref(&self) -> &BTreeMap<PathBuf, FilteredSource> {
-        &self.0
-    }
-}
-
-impl AsMut<BTreeMap<PathBuf, FilteredSource>> for FilteredSources {
-    fn as_mut(&mut self) -> &mut BTreeMap<PathBuf, FilteredSource> {
-        &mut self.0
-    }
-}
-
-/// Represents the state of a filtered [Source]
-#[derive(Debug, Clone, Eq, PartialEq)]
-pub enum FilteredSource {
-    /// A source that fits the _dirty_ criteria
-    Dirty(Source),
-    /// A source that does _not_ fit the _dirty_ criteria but is included in the filtered set
-    /// because a _dirty_ file pulls it in, either directly on indirectly.
-    Clean(Source),
-}
-
-impl FilteredSource {
-    /// Returns the underlying source
-    pub fn source(&self) -> &Source {
-        match self {
-            FilteredSource::Dirty(s) => s,
-            FilteredSource::Clean(s) => s,
-        }
-    }
-
-    /// Consumes the type and returns the underlying source
-    pub fn into_source(self) -> Source {
-        match self {
-            FilteredSource::Dirty(s) => s,
-            FilteredSource::Clean(s) => s,
-        }
-    }
-
-    /// Whether this file is actually dirt
-    pub fn is_dirty(&self) -> bool {
-        matches!(self, FilteredSource::Dirty(_))
-    }
-}
-
-/// Helper type that determines the state of a source file
-struct FilteredSourceInfo {
-    /// path to the source file
-    file: PathBuf,
-    /// contents of the file
-    source: Source,
-    /// idx in the [GraphEdges]
-    idx: usize,
-    /// whether this file is actually dirty
-    ///
-    /// See also [ArtifactsCacheInner::is_dirty()]
-    dirty: bool,
-}
-
-=======
->>>>>>> 2d75f9f1
 /// Abstraction over configured caching which can be either non-existent or an already loaded cache
 #[allow(clippy::large_enum_variant)]
 #[derive(Debug)]
