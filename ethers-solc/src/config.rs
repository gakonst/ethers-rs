use crate::{
    artifacts::{CompactContract, CompactContractRef, Contract, Settings},
    cache::SOLIDITY_FILES_CACHE_FILENAME,
    error::{Result, SolcError, SolcIoError},
    hh::HardhatArtifact,
    remappings::Remapping,
    CompilerOutput,
};
use ethers_core::{abi::Abi, types::Bytes};
use serde::{de::DeserializeOwned, Deserialize, Serialize};
use std::{
    collections::BTreeMap,
    convert::TryFrom,
    fmt, fs, io,
    path::{Path, PathBuf},
};

/// Where to find all files or where to write them
#[derive(Debug, Clone)]
pub struct ProjectPathsConfig {
    /// Project root
    pub root: PathBuf,
    /// Path to the cache, if any
    pub cache: PathBuf,
    /// Where to store build artifacts
    pub artifacts: PathBuf,
    /// Where to find sources
    pub sources: PathBuf,
    /// Where to find tests
    pub tests: PathBuf,
    /// Where to look for libraries
    pub libraries: Vec<PathBuf>,
    /// The compiler remappings
    pub remappings: Vec<Remapping>,
}

impl ProjectPathsConfig {
    pub fn builder() -> ProjectPathsConfigBuilder {
        ProjectPathsConfigBuilder::default()
    }

    /// Creates a new hardhat style config instance which points to the canonicalized root path
    pub fn hardhat(root: impl AsRef<Path>) -> Result<Self> {
        PathStyle::HardHat.paths(root)
    }

    /// Creates a new dapptools style config instance which points to the canonicalized root path
    pub fn dapptools(root: impl AsRef<Path>) -> Result<Self> {
        PathStyle::Dapptools.paths(root)
    }

    /// Creates a new config with the current directory as the root
    pub fn current_hardhat() -> Result<Self> {
        Self::hardhat(std::env::current_dir().map_err(|err| SolcError::io(err, "."))?)
    }

    /// Creates a new config with the current directory as the root
    pub fn current_dapptools() -> Result<Self> {
        Self::dapptools(std::env::current_dir().map_err(|err| SolcError::io(err, "."))?)
    }

    /// Creates all configured dirs and files
    pub fn create_all(&self) -> io::Result<()> {
        if let Some(parent) = self.cache.parent() {
            fs::create_dir_all(parent)?;
        }
        fs::create_dir_all(&self.artifacts)?;
        fs::create_dir_all(&self.sources)?;
        fs::create_dir_all(&self.tests)?;
        for lib in &self.libraries {
            fs::create_dir_all(lib)?;
        }
        Ok(())
    }
}

#[derive(Debug, Clone, Eq, PartialEq)]
pub enum PathStyle {
    HardHat,
    Dapptools,
}

impl PathStyle {
    pub fn paths(&self, root: impl AsRef<Path>) -> Result<ProjectPathsConfig> {
        let root = root.as_ref();
        let root = std::fs::canonicalize(root).map_err(|err| SolcError::io(err, root))?;

        Ok(match self {
            PathStyle::Dapptools => ProjectPathsConfig::builder()
                .sources(root.join("src"))
                .artifacts(root.join("out"))
                .lib(root.join("lib"))
                .remappings(Remapping::find_many(&root.join("lib"))?)
                .root(root)
                .build()?,
            PathStyle::HardHat => ProjectPathsConfig::builder()
                .sources(root.join("contracts"))
                .artifacts(root.join("artifacts"))
                .lib(root.join("node_modules"))
                .root(root)
                .build()?,
        })
    }
}

#[derive(Debug, Clone, Default)]
pub struct ProjectPathsConfigBuilder {
    root: Option<PathBuf>,
    cache: Option<PathBuf>,
    artifacts: Option<PathBuf>,
    sources: Option<PathBuf>,
    tests: Option<PathBuf>,
    libraries: Option<Vec<PathBuf>>,
    remappings: Option<Vec<Remapping>>,
}

impl ProjectPathsConfigBuilder {
    pub fn root(mut self, root: impl Into<PathBuf>) -> Self {
        self.root = Some(root.into());
        self
    }

    pub fn cache(mut self, cache: impl Into<PathBuf>) -> Self {
        self.cache = Some(cache.into());
        self
    }

    pub fn artifacts(mut self, artifacts: impl Into<PathBuf>) -> Self {
        self.artifacts = Some(artifacts.into());
        self
    }

    pub fn sources(mut self, sources: impl Into<PathBuf>) -> Self {
        self.sources = Some(sources.into());
        self
    }

    pub fn tests(mut self, tests: impl Into<PathBuf>) -> Self {
        self.tests = Some(tests.into());
        self
    }

    /// Specifically disallow additional libraries
    pub fn no_libs(mut self) -> Self {
        self.libraries = Some(Vec::new());
        self
    }

    pub fn lib(mut self, lib: impl Into<PathBuf>) -> Self {
        self.libraries.get_or_insert_with(Vec::new).push(lib.into());
        self
    }

    pub fn libs(mut self, libs: impl IntoIterator<Item = impl Into<PathBuf>>) -> Self {
        let libraries = self.libraries.get_or_insert_with(Vec::new);
        for lib in libs.into_iter() {
            libraries.push(lib.into());
        }
        self
    }

    pub fn remapping(mut self, remapping: Remapping) -> Self {
        self.remappings.get_or_insert_with(Vec::new).push(remapping);
        self
    }

    pub fn remappings(mut self, remappings: impl IntoIterator<Item = Remapping>) -> Self {
        let our_remappings = self.remappings.get_or_insert_with(Vec::new);
        for remapping in remappings.into_iter() {
            our_remappings.push(remapping);
        }
        self
    }

<<<<<<< HEAD
    pub fn build_with_root(self, root: impl Into<PathBuf>) -> ProjectPathsConfig {
        let root = root.into();
        ProjectPathsConfig {
=======
    pub fn build(self) -> std::result::Result<ProjectPathsConfig, SolcIoError> {
        let root = self
            .root
            .map(Ok)
            .unwrap_or_else(std::env::current_dir)
            .map_err(|err| SolcIoError::new(err, "."))?;
        let root = std::fs::canonicalize(&root).map_err(|err| SolcIoError::new(err, root))?;

        Ok(ProjectPathsConfig {
>>>>>>> 5dec7574
            cache: self
                .cache
                .unwrap_or_else(|| root.join("cache").join(SOLIDITY_FILES_CACHE_FILENAME)),
            artifacts: self.artifacts.unwrap_or_else(|| root.join("artifacts")),
            sources: self.sources.unwrap_or_else(|| root.join("contracts")),
            tests: self.tests.unwrap_or_else(|| root.join("tests")),
            libraries: self.libraries.unwrap_or_default(),
            remappings: self.remappings.unwrap_or_default(),
            root,
        }
    }

    pub fn build(self) -> io::Result<ProjectPathsConfig> {
        let root = self.root.clone().map(Ok).unwrap_or_else(std::env::current_dir)?;
        let root = std::fs::canonicalize(root)?;
        Ok(self.build_with_root(root))
    }
}

/// The config to use when compiling the contracts
#[derive(Clone, Debug, Eq, PartialEq, Serialize, Deserialize)]
pub struct SolcConfig {
    /// How the file was compiled
    pub settings: Settings,
}

impl SolcConfig {
    /// # Example
    ///
    /// Autodetect solc version and default settings
    ///
    /// ```rust
    /// use ethers_solc::SolcConfig;
    /// let config = SolcConfig::builder().build().unwrap();
    /// ```
    pub fn builder() -> SolcConfigBuilder {
        SolcConfigBuilder::default()
    }
}

#[derive(Default)]
pub struct SolcConfigBuilder {
    settings: Option<Settings>,
}

impl SolcConfigBuilder {
    pub fn settings(mut self, settings: Settings) -> Self {
        self.settings = Some(settings);
        self
    }

    /// Creates the solc config
    ///
    /// If no solc version is configured then it will be determined by calling `solc --version`.
    pub fn build(self) -> Result<SolcConfig> {
        let Self { settings } = self;
        Ok(SolcConfig { settings: settings.unwrap_or_default() })
    }
}

pub type Artifacts<T> = BTreeMap<String, BTreeMap<String, T>>;

pub trait Artifact {
    /// Returns the artifact's `Abi` and bytecode
    fn into_inner(self) -> (Option<Abi>, Option<Bytes>);

    /// Turns the artifact into a container type for abi, bytecode and deployed bytecode
    fn into_compact_contract(self) -> CompactContract;

    /// Returns the contents of this type as a single tuple of abi, bytecode and deployed bytecode
    fn into_parts(self) -> (Option<Abi>, Option<Bytes>, Option<Bytes>);
}

impl<T: Into<CompactContract>> Artifact for T {
    fn into_inner(self) -> (Option<Abi>, Option<Bytes>) {
        let artifact = self.into_compact_contract();
        (artifact.abi, artifact.bin.and_then(|bin| bin.into_bytes()))
    }

    fn into_compact_contract(self) -> CompactContract {
        self.into()
    }

    fn into_parts(self) -> (Option<Abi>, Option<Bytes>, Option<Bytes>) {
        self.into_compact_contract().into_parts()
    }
}

pub trait ArtifactOutput {
    /// How Artifacts are stored
    type Artifact: Artifact + DeserializeOwned;

    /// Handle the compiler output.
    fn on_output(output: &CompilerOutput, layout: &ProjectPathsConfig) -> Result<()>;

    /// Returns the file name for the contract's artifact
    fn output_file_name(name: impl AsRef<str>) -> PathBuf {
        format!("{}.json", name.as_ref()).into()
    }

    /// Returns the path to the contract's artifact location based on the contract's file and name
    ///
    /// This returns `contract.sol/contract.json` by default
    fn output_file(contract_file: impl AsRef<Path>, name: impl AsRef<str>) -> PathBuf {
        let name = name.as_ref();
        contract_file
            .as_ref()
            .file_name()
            .map(Path::new)
            .map(|p| p.join(Self::output_file_name(name)))
            .unwrap_or_else(|| Self::output_file_name(name))
    }

    /// The inverse of `contract_file_name`
    ///
    /// Expected to return the solidity contract's name derived from the file path
    /// `sources/Greeter.sol` -> `Greeter`
    fn contract_name(file: impl AsRef<Path>) -> Option<String> {
        file.as_ref().file_stem().and_then(|s| s.to_str().map(|s| s.to_string()))
    }

    /// Whether the corresponding artifact of the given contract file and name exists
    fn output_exists(
        contract_file: impl AsRef<Path>,
        name: impl AsRef<str>,
        root: impl AsRef<Path>,
    ) -> bool {
        root.as_ref().join(Self::output_file(contract_file, name)).exists()
    }

    fn read_cached_artifact(path: impl AsRef<Path>) -> Result<Self::Artifact> {
        let path = path.as_ref();
        let file = fs::File::open(path).map_err(|err| SolcError::io(err, path))?;
        let file = io::BufReader::new(file);
        Ok(serde_json::from_reader(file)?)
    }

    /// Read the cached artifacts from disk
    fn read_cached_artifacts<T, I>(files: I) -> Result<BTreeMap<PathBuf, Self::Artifact>>
    where
        I: IntoIterator<Item = T>,
        T: Into<PathBuf>,
    {
        let mut artifacts = BTreeMap::default();
        for path in files.into_iter() {
            let path = path.into();
            let artifact = Self::read_cached_artifact(&path)?;
            artifacts.insert(path, artifact);
        }
        Ok(artifacts)
    }

    /// Convert a contract to the artifact type
    fn contract_to_artifact(file: &str, name: &str, contract: Contract) -> Self::Artifact;

    /// Convert the compiler output into a set of artifacts
    fn output_to_artifacts(output: CompilerOutput) -> Artifacts<Self::Artifact> {
        output
            .contracts
            .into_iter()
            .map(|(file, contracts)| {
                let contracts = contracts
                    .into_iter()
                    .map(|(name, c)| {
                        let contract = Self::contract_to_artifact(&file, &name, c);
                        (name, contract)
                    })
                    .collect();
                (file, contracts)
            })
            .collect()
    }
}

/// An Artifacts implementation that uses a compact representation
///
/// Creates a single json artifact with
/// ```json
///  {
///    "abi": [],
///    "bin": "...",
///    "runtime-bin": "..."
///  }
/// ```
#[derive(Debug, Copy, Clone, Eq, PartialEq)]
pub struct MinimalCombinedArtifacts;

impl ArtifactOutput for MinimalCombinedArtifacts {
    type Artifact = CompactContract;

    fn on_output(output: &CompilerOutput, layout: &ProjectPathsConfig) -> Result<()> {
        fs::create_dir_all(&layout.artifacts)
            .map_err(|err| SolcError::msg(format!("Failed to create artifacts dir: {}", err)))?;
        for (file, contracts) in output.contracts.iter() {
            for (name, contract) in contracts {
                let artifact = Self::output_file(file, name);
                let file = layout.artifacts.join(artifact);
                if let Some(parent) = file.parent() {
                    fs::create_dir_all(parent).map_err(|err| {
                        SolcError::msg(format!(
                            "Failed to create artifact parent folder \"{}\": {}",
                            parent.display(),
                            err
                        ))
                    })?;
                }
                let min = CompactContractRef::from(contract);
                fs::write(&file, serde_json::to_vec_pretty(&min)?)
                    .map_err(|err| SolcError::io(err, file))?
            }
        }
        Ok(())
    }

    fn contract_to_artifact(_file: &str, _name: &str, contract: Contract) -> Self::Artifact {
        Self::Artifact::from(contract)
    }
}

/// An Artifacts handler implementation that works the same as `MinimalCombinedArtifacts` but also
/// supports reading hardhat artifacts if an initial attempt to deserialize an artifact failed
#[derive(Debug, Copy, Clone, Eq, PartialEq)]
pub struct MinimalCombinedArtifactsHardhatFallback;

impl ArtifactOutput for MinimalCombinedArtifactsHardhatFallback {
    type Artifact = CompactContract;

    fn on_output(output: &CompilerOutput, layout: &ProjectPathsConfig) -> Result<()> {
        MinimalCombinedArtifacts::on_output(output, layout)
    }

    fn read_cached_artifact(path: impl AsRef<Path>) -> Result<Self::Artifact> {
        let path = path.as_ref();
        let content = fs::read_to_string(path).map_err(|err| SolcError::io(err, path))?;
        if let Ok(a) = serde_json::from_str(&content) {
            Ok(a)
        } else {
            tracing::error!("Failed to deserialize compact artifact");
            tracing::trace!("Fallback to hardhat artifact deserialization");
            let artifact = serde_json::from_str::<HardhatArtifact>(&content)?;
            tracing::trace!("successfully deserialized hardhat artifact");
            Ok(artifact.into_compact_contract())
        }
    }

    fn contract_to_artifact(file: &str, name: &str, contract: Contract) -> Self::Artifact {
        MinimalCombinedArtifacts::contract_to_artifact(file, name, contract)
    }
}

/// Helper struct for serializing `--allow-paths` arguments to Solc
///
/// From the [Solc docs](https://docs.soliditylang.org/en/v0.8.9/using-the-compiler.html#base-path-and-import-remapping):
/// For security reasons the compiler has restrictions on what directories it can access.
/// Directories of source files specified on the command line and target paths of
/// remappings are automatically allowed to be accessed by the file reader,
/// but everything else is rejected by default. Additional paths (and their subdirectories)
/// can be allowed via the --allow-paths /sample/path,/another/sample/path switch.
/// Everything inside the path specified via --base-path is always allowed.
#[derive(Clone, Debug, Default)]
pub struct AllowedLibPaths(pub(crate) Vec<PathBuf>);

impl fmt::Display for AllowedLibPaths {
    fn fmt(&self, f: &mut fmt::Formatter<'_>) -> fmt::Result {
        let lib_paths = self
            .0
            .iter()
            .filter(|path| path.exists())
            .map(|path| format!("{}", path.display()))
            .collect::<Vec<_>>()
            .join(",");
        write!(f, "{}", lib_paths)
    }
}

impl<T: Into<PathBuf>> TryFrom<Vec<T>> for AllowedLibPaths {
    type Error = SolcIoError;

    fn try_from(libs: Vec<T>) -> std::result::Result<Self, Self::Error> {
        let libs = libs
            .into_iter()
            .map(|lib| {
                let path: PathBuf = lib.into();
                let lib =
                    std::fs::canonicalize(&path).map_err(|err| SolcIoError::new(err, path))?;
                Ok(lib)
            })
            .collect::<std::result::Result<Vec<_>, _>>()?;
        Ok(AllowedLibPaths(libs))
    }
}<|MERGE_RESOLUTION|>--- conflicted
+++ resolved
@@ -60,15 +60,16 @@
     }
 
     /// Creates all configured dirs and files
-    pub fn create_all(&self) -> io::Result<()> {
+    pub fn create_all(&self) -> std::result::Result<(), SolcIoError> {
         if let Some(parent) = self.cache.parent() {
-            fs::create_dir_all(parent)?;
-        }
-        fs::create_dir_all(&self.artifacts)?;
-        fs::create_dir_all(&self.sources)?;
-        fs::create_dir_all(&self.tests)?;
+            fs::create_dir_all(parent).map_err(|err| SolcIoError::new(err, parent))?;
+        }
+        fs::create_dir_all(&self.artifacts)
+            .map_err(|err| SolcIoError::new(err, &self.artifacts))?;
+        fs::create_dir_all(&self.sources).map_err(|err| SolcIoError::new(err, &self.sources))?;
+        fs::create_dir_all(&self.tests).map_err(|err| SolcIoError::new(err, &self.tests))?;
         for lib in &self.libraries {
-            fs::create_dir_all(lib)?;
+            fs::create_dir_all(lib).map_err(|err| SolcIoError::new(err, lib))?;
         }
         Ok(())
     }
@@ -172,21 +173,9 @@
         self
     }
 
-<<<<<<< HEAD
     pub fn build_with_root(self, root: impl Into<PathBuf>) -> ProjectPathsConfig {
         let root = root.into();
         ProjectPathsConfig {
-=======
-    pub fn build(self) -> std::result::Result<ProjectPathsConfig, SolcIoError> {
-        let root = self
-            .root
-            .map(Ok)
-            .unwrap_or_else(std::env::current_dir)
-            .map_err(|err| SolcIoError::new(err, "."))?;
-        let root = std::fs::canonicalize(&root).map_err(|err| SolcIoError::new(err, root))?;
-
-        Ok(ProjectPathsConfig {
->>>>>>> 5dec7574
             cache: self
                 .cache
                 .unwrap_or_else(|| root.join("cache").join(SOLIDITY_FILES_CACHE_FILENAME)),
@@ -199,9 +188,14 @@
         }
     }
 
-    pub fn build(self) -> io::Result<ProjectPathsConfig> {
-        let root = self.root.clone().map(Ok).unwrap_or_else(std::env::current_dir)?;
-        let root = std::fs::canonicalize(root)?;
+    pub fn build(self) -> std::result::Result<ProjectPathsConfig, SolcIoError> {
+        let root = self
+            .root
+            .clone()
+            .map(Ok)
+            .unwrap_or_else(std::env::current_dir)
+            .map_err(|err| SolcIoError::new(err, "."))?;
+        let root = std::fs::canonicalize(&root).map_err(|err| SolcIoError::new(err, &root))?;
         Ok(self.build_with_root(root))
     }
 }
