--- conflicted
+++ resolved
@@ -4,11 +4,7 @@
     error::{Result, SolcError, SolcIoError},
     hh::HardhatArtifact,
     remappings::Remapping,
-<<<<<<< HEAD
     utils, CompilerOutput, Source, Sources,
-=======
-    utils, CompilerOutput,
->>>>>>> 3da5a419
 };
 use ethers_core::{abi::Abi, types::Bytes};
 use serde::{de::DeserializeOwned, Deserialize, Serialize};
@@ -80,7 +76,6 @@
         Ok(())
     }
 
-<<<<<<< HEAD
     /// Returns all sources found under the project's configured `sources` path
     pub fn read_sources(&self) -> Result<Sources> {
         tracing::trace!("reading all sources from \"{}\"", self.sources.display());
@@ -120,7 +115,8 @@
         } else {
             utils::resolve_library(&self.libraries, import)
         }
-=======
+    }
+
     /// Attempts to autodetect the artifacts directory based on the given root path
     ///
     /// Dapptools layout takes precedence over hardhat style.
@@ -149,7 +145,6 @@
     ///   - `<root>/node_modules` if it exists and `<root>/lib` does not exist.
     pub fn find_libs(root: impl AsRef<Path>) -> Vec<PathBuf> {
         vec![utils::find_fave_or_alt_path(root, "lib", "node_modules")]
->>>>>>> 3da5a419
     }
 }
 
@@ -271,12 +266,7 @@
     }
 
     pub fn build_with_root(self, root: impl Into<PathBuf>) -> ProjectPathsConfig {
-<<<<<<< HEAD
         let root = canonicalized(root);
-=======
-        let root = root.into();
-
->>>>>>> 3da5a419
         ProjectPathsConfig {
             cache: self
                 .cache
