//! Subscribe to events in the compiler pipeline
//!
//! The _reporter_ is the component of the [`Project::compile()`] pipeline which is responsible
//! for reporting on specific steps in the process.
//!
//! By default, the current reporter is a noop that does
//! nothing.
//!
//! To use another report implementation, it must be set as the current reporter.
//! There are two methods for doing so: [`with_scoped`] and
//! [`set_global`]. `with_scoped` sets the reporter for the
//! duration of a scope, while `set_global` sets a global default report
//! for the entire process.

// https://github.com/tokio-rs/tracing/blob/master/tracing-core/src/dispatch.rs

use crate::{remappings::Remapping, CompilerInput, CompilerOutput, Solc};
use semver::Version;
use std::{
    any::{Any, TypeId},
    cell::RefCell,
    error::Error,
    fmt,
    path::Path,
    ptr::NonNull,
    sync::{
        atomic::{AtomicBool, AtomicUsize, Ordering},
        Arc,
    },
};

thread_local! {
    static CURRENT_STATE: State = State {
        scoped: RefCell::new(Report::none()),
    };
}

static EXISTS: AtomicBool = AtomicBool::new(false);
static SCOPED_COUNT: AtomicUsize = AtomicUsize::new(0);

// tracks the state of `GLOBAL_REPORTER`
static GLOBAL_REPORTER_STATE: AtomicUsize = AtomicUsize::new(UN_SET);

const UN_SET: usize = 0;
const SETTING: usize = 1;
const SET: usize = 2;

static mut GLOBAL_REPORTER: Option<Report> = None;

/// Install this `Reporter` as the global default if one is
/// not already set.
///
/// # Errors
/// Returns an Error if the initialization was unsuccessful, likely
/// because a global reporter was already installed by another
/// call to `try_init`.
pub fn try_init<T>(reporter: T) -> Result<(), Box<dyn Error + Send + Sync + 'static>>
where
    T: Reporter + Send + Sync + 'static,
{
    set_global_reporter(Report::new(reporter))?;
    Ok(())
}

/// Install this `Reporter` as the global default.
///
/// # Panics
///
/// Panics if the initialization was unsuccessful, likely because a
/// global reporter was already installed by another call to `try_init`.
/// ```rust
/// use ethers_solc::report::BasicStdoutReporter;
/// let subscriber = ethers_solc::report::init(BasicStdoutReporter::default());
/// ```
pub fn init<T>(reporter: T)
where
    T: Reporter + Send + Sync + 'static,
{
    try_init(reporter).expect("Failed to install global reporter")
}

/// Trait representing the functions required to emit information about various steps in the
/// compiler pipeline.
///
/// This trait provides a series of callbacks that are invoked at certain parts of the
/// [`crate::Project::compile()`] process.
///
/// Implementers of this trait can use these callbacks to emit additional information, for example
/// print custom messages to `stdout`.
///
/// A `Reporter` is entirely passive and only listens to incoming "events".
pub trait Reporter: 'static {
    /// Callback invoked right before [`Solc::compile()`] is called
    fn on_solc_spawn(&self, _solc: &Solc, _version: &Version, _input: &CompilerInput) {}

    /// Invoked with the `CompilerOutput` if [`Solc::compiled()`] was successful
    fn on_solc_success(&self, _solc: &Solc, _version: &Version, _output: &CompilerOutput) {}

    /// Invoked before a new [`Solc`] bin is installed
    fn on_solc_installation_start(&self, _version: &Version) {}

    /// Invoked after a new [`Solc`] bin was successfully installed
    fn on_solc_installation_success(&self, _version: &Version) {}

<<<<<<< HEAD
    /// Invoked after a [`Solc`] installation failed
    fn on_solc_installation_error(&self, _version: &Version, _error: &str) {}

    /// Invoked if the import couldn't be resolved
    fn on_unresolved_import(&self, _import: &Path) {}
=======
    /// Invoked if the import couldn't be resolved with these remappings
    fn on_unresolved_import(&self, _import: &Path, _remappings: &[Remapping]) {}
>>>>>>> 22bc981f

    /// If `self` is the same type as the provided `TypeId`, returns an untyped
    /// [`NonNull`] pointer to that type. Otherwise, returns `None`.
    ///
    /// If you wish to downcast a `Reporter`, it is strongly advised to use
    /// the safe API provided by [`downcast_ref`] instead.
    ///
    /// This API is required for `downcast_raw` to be a trait method; a method
    /// signature like [`downcast_ref`] (with a generic type parameter) is not
    /// object-safe, and thus cannot be a trait method for `Reporter`. This
    /// means that if we only exposed `downcast_ref`, `Reporter`
    /// implementations could not override the downcasting behavior
    ///
    /// # Safety
    ///
    /// The [`downcast_ref`] method expects that the pointer returned by
    /// `downcast_raw` points to a valid instance of the type
    /// with the provided `TypeId`. Failure to ensure this will result in
    /// undefined behaviour, so implementing `downcast_raw` is unsafe.
    unsafe fn downcast_raw(&self, id: TypeId) -> Option<NonNull<()>> {
        if id == TypeId::of::<Self>() {
            Some(NonNull::from(self).cast())
        } else {
            None
        }
    }
}

impl dyn Reporter {
    /// Returns `true` if this `Reporter` is the same type as `T`.
    pub fn is<T: Any>(&self) -> bool {
        self.downcast_ref::<T>().is_some()
    }

    /// Returns some reference to this `Reporter` value if it is of type `T`,
    /// or `None` if it isn't.
    pub fn downcast_ref<T: Any>(&self) -> Option<&T> {
        unsafe {
            let raw = self.downcast_raw(TypeId::of::<T>())?;
            Some(&*(raw.cast().as_ptr()))
        }
    }
}

pub(crate) fn solc_spawn(solc: &Solc, version: &Version, input: &CompilerInput) {
    get_default(|r| r.reporter.on_solc_spawn(solc, version, input));
}

pub(crate) fn solc_success(solc: &Solc, version: &Version, output: &CompilerOutput) {
    get_default(|r| r.reporter.on_solc_success(solc, version, output));
}

#[allow(unused)]
pub(crate) fn solc_installation_start(version: &Version) {
    get_default(|r| r.reporter.on_solc_installation_start(version));
}

#[allow(unused)]
pub(crate) fn solc_installation_success(version: &Version) {
    get_default(|r| r.reporter.on_solc_installation_success(version));
}

<<<<<<< HEAD
#[allow(unused)]
pub(crate) fn solc_installation_error(version: &Version, error: &str) {
    get_default(|r| r.reporter.on_solc_installation_error(version, error));
}

pub(crate) fn unresolved_import(import: &Path) {
    get_default(|r| r.reporter.on_unresolved_import(import));
=======
pub(crate) fn unresolved_import(import: &Path, remappings: &[Remapping]) {
    get_default(|r| r.reporter.on_unresolved_import(import, remappings));
>>>>>>> 22bc981f
}

fn get_global() -> Option<&'static Report> {
    if GLOBAL_REPORTER_STATE.load(Ordering::SeqCst) != SET {
        return None
    }
    unsafe {
        // This is safe given the invariant that setting the global reporter
        // also sets `GLOBAL_REPORTER_STATE` to `SET`.
        Some(GLOBAL_REPORTER.as_ref().expect(
            "Reporter invariant violated: GLOBAL_REPORTER must be initialized before GLOBAL_REPORTER_STATE is set",
        ))
    }
}

/// Executes a closure with a reference to this thread's current [reporter].
#[inline(always)]
pub fn get_default<T, F>(mut f: F) -> T
where
    F: FnMut(&Report) -> T,
{
    if SCOPED_COUNT.load(Ordering::Acquire) == 0 {
        // fast path if no scoped reporter has been set; use the global
        // default.
        return if let Some(glob) = get_global() { f(glob) } else { f(&Report::none()) }
    }

    get_default_scoped(f)
}

#[inline(never)]
fn get_default_scoped<T, F>(mut f: F) -> T
where
    F: FnMut(&Report) -> T,
{
    CURRENT_STATE
        .try_with(|state| {
            let scoped = state.scoped.borrow_mut();
            f(&*scoped)
        })
        .unwrap_or_else(|_| f(&Report::none()))
}

/// Executes a closure with a reference to the `Reporter`.
pub fn with_global<T>(f: impl FnOnce(&Report) -> T) -> Option<T> {
    let report = get_global()?;
    Some(f(report))
}

/// Sets this reporter as the scoped reporter for the duration of a closure.
pub fn with_scoped<T>(report: &Report, f: impl FnOnce() -> T) -> T {
    // When this guard is dropped, the scoped reporter will be reset to the
    // prior reporter. Using this (rather than simply resetting after calling
    // `f`) ensures that we always reset to the prior reporter even if `f`
    // panics.
    let _guard = set_scoped(report);
    f()
}

/// The report state of a thread.
struct State {
    /// This thread's current scoped reporter.
    scoped: RefCell<Report>,
}

impl State {
    /// Replaces the current scoped reporter on this thread with the provided
    /// reporter.
    ///
    /// Dropping the returned `ResetGuard` will reset the scoped reporter to
    /// the previous value.
    #[inline]
    fn set_scoped(new_report: Report) -> ScopeGuard {
        let prior = CURRENT_STATE.try_with(|state| state.scoped.replace(new_report)).ok();
        EXISTS.store(true, Ordering::Release);
        SCOPED_COUNT.fetch_add(1, Ordering::Release);
        ScopeGuard(prior)
    }
}

/// A guard that resets the current scoped reporter to the prior
/// scoped reporter when dropped.
#[derive(Debug)]
pub struct ScopeGuard(Option<Report>);

impl Drop for ScopeGuard {
    #[inline]
    fn drop(&mut self) {
        SCOPED_COUNT.fetch_sub(1, Ordering::Release);
        if let Some(report) = self.0.take() {
            // Replace the reporter and then drop the old one outside
            // of the thread-local context.
            let prev = CURRENT_STATE.try_with(|state| state.scoped.replace(report));
            drop(prev)
        }
    }
}

/// Sets the reporter as the scoped reporter for the duration of the lifetime
/// of the returned DefaultGuard
#[must_use = "Dropping the guard unregisters the reporter."]
pub fn set_scoped(reporter: &Report) -> ScopeGuard {
    // When this guard is dropped, the scoped reporter will be reset to the
    // prior default. Using this ensures that we always reset to the prior
    // reporter even if the thread calling this function panics.
    State::set_scoped(reporter.clone())
}

/// A no-op [`Reporter`] that does nothing.
#[derive(Copy, Clone, Debug, Default)]
pub struct NoReporter(());

impl Reporter for NoReporter {}

/// A [`Reporter`] that emits some general information to `stdout`
#[derive(Copy, Clone, Debug, Default)]
pub struct BasicStdoutReporter(());

impl Reporter for BasicStdoutReporter {
    /// Callback invoked right before [`Solc::compile()`] is called
    fn on_solc_spawn(&self, _solc: &Solc, version: &Version, input: &CompilerInput) {
        println!(
            "Compiling {} files with {}.{}.{}",
            input.sources.len(),
            version.major,
            version.minor,
            version.patch
        );
    }

    /// Invoked before a new [`Solc`] bin is installed
    fn on_solc_installation_start(&self, version: &Version) {
        println!("installing solc version \"{}\"", version);
    }

    /// Invoked before a new [`Solc`] bin was successfully installed
    fn on_solc_installation_success(&self, version: &Version) {
        println!("Successfully installed solc {}", version);
    }

<<<<<<< HEAD
    fn on_solc_installation_error(&self, version: &Version, error: &str) {
        eprintln!("Failed to install solc {}: {}", version, error);
    }

    fn on_unresolved_import(&self, import: &Path) {
        println!("Unable to resolve imported file: \"{}\"", import.display());
=======
    fn on_unresolved_import(&self, import: &Path, remappings: &[Remapping]) {
        println!(
            "Unable to resolve import: \"{}\" with remappings:\n    {}",
            import.display(),
            remappings.iter().map(|r| r.to_string()).collect::<Vec<_>>().join("\n    ")
        );
>>>>>>> 22bc981f
    }
}

/// Returned if setting the global reporter fails.
#[derive(Debug)]
pub struct SetGlobalReporterError {
    // private marker so this type can't be initiated
    _priv: (),
}

impl fmt::Display for SetGlobalReporterError {
    fn fmt(&self, f: &mut fmt::Formatter<'_>) -> fmt::Result {
        f.pad("a global reporter has already been set")
    }
}

impl Error for SetGlobalReporterError {}

/// `Report` trace data to a [`Reporter`].
#[derive(Clone)]
pub struct Report {
    reporter: Arc<dyn Reporter + Send + Sync>,
}

impl Report {
    /// Returns a new `Report` that does nothing
    pub fn none() -> Self {
        Report { reporter: Arc::new(NoReporter::default()) }
    }

    /// Returns a `Report` that forwards to the given [`Reporter`].
    ///
    /// [`Reporter`]: ../reporter/trait.Reporter.html
    pub fn new<S>(reporter: S) -> Self
    where
        S: Reporter + Send + Sync + 'static,
    {
        Self { reporter: Arc::new(reporter) }
    }

    /// Returns `true` if this `Report` forwards to a reporter of type
    /// `T`.
    #[inline]
    pub fn is<T: Any>(&self) -> bool {
        <dyn Reporter>::is::<T>(&*self.reporter)
    }
}

impl fmt::Debug for Report {
    fn fmt(&self, f: &mut fmt::Formatter<'_>) -> fmt::Result {
        f.pad("Report(...)")
    }
}

/// Sets this report as the global default for the duration of the entire program.
///
/// The global reporter can only be set once; additional attempts to set the global reporter will
/// fail. Returns `Err` if the global reporter has already been set.
fn set_global_reporter(report: Report) -> Result<(), SetGlobalReporterError> {
    // `compare_exchange` tries to store `SETTING` if the current value is `UN_SET`
    // this returns `Ok(_)` if the current value of `GLOBAL_REPORTER_STATE` was `UN_SET` and
    // `SETTING` was written, this guarantees the value is `SETTING`.
    if GLOBAL_REPORTER_STATE
        .compare_exchange(UN_SET, SETTING, Ordering::SeqCst, Ordering::SeqCst)
        .is_ok()
    {
        unsafe {
            GLOBAL_REPORTER = Some(report);
        }
        GLOBAL_REPORTER_STATE.store(SET, Ordering::SeqCst);
        Ok(())
    } else {
        Err(SetGlobalReporterError { _priv: () })
    }
}

#[cfg(test)]
mod tests {
    use super::*;

    #[test]
    fn scoped_reporter_works() {
        struct TestReporter;
        impl Reporter for TestReporter {}

        with_scoped(&Report::new(TestReporter), || {
            get_default(|reporter| assert!(reporter.is::<TestReporter>()))
        });
    }

    #[test]
    fn global_and_scoped_reporter_works() {
        get_default(|reporter| {
            assert!(reporter.is::<NoReporter>());
        });

        set_global_reporter(Report::new(BasicStdoutReporter::default())).unwrap();
        struct TestReporter;
        impl Reporter for TestReporter {}

        with_scoped(&Report::new(TestReporter), || {
            get_default(|reporter| assert!(reporter.is::<TestReporter>()))
        });

        get_default(|reporter| assert!(reporter.is::<BasicStdoutReporter>()))
    }
}<|MERGE_RESOLUTION|>--- conflicted
+++ resolved
@@ -102,16 +102,11 @@
     /// Invoked after a new [`Solc`] bin was successfully installed
     fn on_solc_installation_success(&self, _version: &Version) {}
 
-<<<<<<< HEAD
     /// Invoked after a [`Solc`] installation failed
     fn on_solc_installation_error(&self, _version: &Version, _error: &str) {}
 
-    /// Invoked if the import couldn't be resolved
-    fn on_unresolved_import(&self, _import: &Path) {}
-=======
     /// Invoked if the import couldn't be resolved with these remappings
     fn on_unresolved_import(&self, _import: &Path, _remappings: &[Remapping]) {}
->>>>>>> 22bc981f
 
     /// If `self` is the same type as the provided `TypeId`, returns an untyped
     /// [`NonNull`] pointer to that type. Otherwise, returns `None`.
@@ -174,18 +169,13 @@
     get_default(|r| r.reporter.on_solc_installation_success(version));
 }
 
-<<<<<<< HEAD
 #[allow(unused)]
 pub(crate) fn solc_installation_error(version: &Version, error: &str) {
     get_default(|r| r.reporter.on_solc_installation_error(version, error));
 }
 
-pub(crate) fn unresolved_import(import: &Path) {
-    get_default(|r| r.reporter.on_unresolved_import(import));
-=======
 pub(crate) fn unresolved_import(import: &Path, remappings: &[Remapping]) {
     get_default(|r| r.reporter.on_unresolved_import(import, remappings));
->>>>>>> 22bc981f
 }
 
 fn get_global() -> Option<&'static Report> {
@@ -326,21 +316,16 @@
         println!("Successfully installed solc {}", version);
     }
 
-<<<<<<< HEAD
     fn on_solc_installation_error(&self, version: &Version, error: &str) {
         eprintln!("Failed to install solc {}: {}", version, error);
     }
 
-    fn on_unresolved_import(&self, import: &Path) {
-        println!("Unable to resolve imported file: \"{}\"", import.display());
-=======
     fn on_unresolved_import(&self, import: &Path, remappings: &[Remapping]) {
         println!(
             "Unable to resolve import: \"{}\" with remappings:\n    {}",
             import.display(),
             remappings.iter().map(|r| r.to_string()).collect::<Vec<_>>().join("\n    ")
         );
->>>>>>> 22bc981f
     }
 }
 
