//! serde helpers

use ethers_core::types::Bytes;
use serde::{Deserialize, Deserializer};

pub fn deserialize_bytes<'de, D>(d: D) -> Result<Bytes, D::Error>
where
    D: Deserializer<'de>,
{
    String::deserialize(d)?.parse::<Bytes>().map_err(|e| serde::de::Error::custom(e.to_string()))
}

pub fn deserialize_opt_bytes<'de, D>(d: D) -> Result<Option<Bytes>, D::Error>
where
    D: Deserializer<'de>,
{
    let value = Option::<String>::deserialize(d)?;
    if let Some(value) = value {
        Ok(Some(
            if let Some(value) = value.strip_prefix("0x") {
                hex::decode(value)
            } else {
                hex::decode(&value)
            }
            .map_err(|e| serde::de::Error::custom(e.to_string()))?
            .into(),
        ))
    } else {
        Ok(None)
    }
}

pub fn default_for_null<'de, D, T>(deserializer: D) -> Result<T, D::Error>
where
    D: Deserializer<'de>,
    T: Deserialize<'de> + Default,
{
    Ok(Option::<T>::deserialize(deserializer)?.unwrap_or_default())
}

pub mod json_string_opt {
    use serde::{
        de::{self, DeserializeOwned},
        ser, Deserialize, Deserializer, Serialize, Serializer,
    };

    pub fn serialize<T, S>(value: &Option<T>, serializer: S) -> Result<S::Ok, S::Error>
    where
        S: Serializer,
        T: Serialize,
    {
        if let Some(value) = value {
            let value = serde_json::to_string(value).map_err(ser::Error::custom)?;
            serializer.serialize_str(&value)
        } else {
            serializer.serialize_none()
        }
    }

    pub fn deserialize<'de, T, D>(deserializer: D) -> Result<Option<T>, D::Error>
    where
        D: Deserializer<'de>,
        T: DeserializeOwned,
    {
        if let Some(s) = Option::<String>::deserialize(deserializer)? {
            serde_json::from_str(&s).map_err(de::Error::custom).map(Some)
        } else {
            Ok(None)
        }
    }
}

/// deserializes empty json object `{}` as `None`
pub mod empty_json_object_opt {
    use serde::{
        de::{self, DeserializeOwned},
        ser, Deserialize, Deserializer, Serialize, Serializer,
    };

    pub fn serialize<T, S>(value: &Option<T>, serializer: S) -> Result<S::Ok, S::Error>
    where
        S: Serializer,
        T: Serialize,
    {
        if let Some(value) = value {
            let value = serde_json::to_string(value).map_err(ser::Error::custom)?;
            serializer.serialize_str(&value)
        } else {
            let empty = serde_json::Value::Object(Default::default());
            serde_json::Value::serialize(&empty, serializer)
        }
    }

    pub fn deserialize<'de, T, D>(deserializer: D) -> Result<Option<T>, D::Error>
    where
        D: Deserializer<'de>,
        T: DeserializeOwned,
    {
        let json = serde_json::Value::deserialize(deserializer)?;
        if json.is_null() {
            return Ok(None)
        }
        if json.as_object().map(|obj| obj.is_empty()).unwrap_or_default() {
            return Ok(None)
        }
        serde_json::from_value(json).map_err(de::Error::custom).map(Some)
    }
}

/// serde support for string
pub mod string_bytes {
    use serde::{Deserialize, Deserializer, Serializer};

    pub fn serialize<S>(value: &String, serializer: S) -> Result<S::Ok, S::Error>
    where
        S: Serializer,
    {
        if value.starts_with("0x") {
            serializer.serialize_str(value.as_str())
        } else {
            serializer.serialize_str(&format!("0x{}", value))
        }
    }

    pub fn deserialize<'de, D>(deserializer: D) -> Result<String, D::Error>
    where
        D: Deserializer<'de>,
    {
        let value = String::deserialize(deserializer)?;
        if let Some(rem) = value.strip_prefix("0x") {
            Ok(rem.to_string())
        } else {
            Ok(value)
        }
    }
}

pub mod display_from_str_opt {
    use serde::{de, Deserialize, Deserializer, Serializer};
    use std::{fmt, str::FromStr};

    pub fn serialize<T, S>(value: &Option<T>, serializer: S) -> Result<S::Ok, S::Error>
    where
        T: fmt::Display,
        S: Serializer,
    {
        if let Some(value) = value {
            serializer.collect_str(value)
        } else {
            serializer.serialize_none()
        }
    }

    pub fn deserialize<'de, T, D>(deserializer: D) -> Result<Option<T>, D::Error>
    where
        D: Deserializer<'de>,
        T: FromStr,
        T::Err: fmt::Display,
    {
        if let Some(s) = Option::<String>::deserialize(deserializer)? {
            s.parse().map_err(de::Error::custom).map(Some)
        } else {
            Ok(None)
        }
    }
}

<<<<<<< HEAD
pub mod display_from_str {
    use serde::{de, Deserialize, Deserializer, Serializer};
    use std::{fmt, str::FromStr};

    pub fn serialize<T, S>(value: &T, serializer: S) -> Result<S::Ok, S::Error>
    where
        T: fmt::Display,
        S: Serializer,
    {
        serializer.collect_str(value)
    }

    pub fn deserialize<'de, T, D>(deserializer: D) -> Result<T, D::Error>
    where
        D: Deserializer<'de>,
        T: FromStr,
        T::Err: fmt::Display,
    {
        String::deserialize(deserializer)?.parse().map_err(de::Error::custom)
=======
/// (De)serialize vec of tuples as map
pub mod tuple_vec_map {
    use serde::{de::DeserializeOwned, Deserialize, Deserializer, Serialize, Serializer};

    pub fn serialize<K, V, S>(data: &[(K, V)], serializer: S) -> Result<S::Ok, S::Error>
    where
        S: Serializer,
        K: Serialize,
        V: Serialize,
    {
        serializer.collect_map(data.iter().map(|x| (&x.0, &x.1)))
    }

    pub fn deserialize<'de, K, V, D>(deserializer: D) -> Result<Vec<(K, V)>, D::Error>
    where
        D: Deserializer<'de>,
        K: DeserializeOwned,
        V: DeserializeOwned,
    {
        use serde::de::{MapAccess, Visitor};
        use std::{fmt, marker::PhantomData};

        struct TupleVecMapVisitor<K, V> {
            marker: PhantomData<Vec<(K, V)>>,
        }

        impl<K, V> TupleVecMapVisitor<K, V> {
            pub fn new() -> Self {
                TupleVecMapVisitor { marker: PhantomData }
            }
        }

        impl<'de, K, V> Visitor<'de> for TupleVecMapVisitor<K, V>
        where
            K: Deserialize<'de>,
            V: Deserialize<'de>,
        {
            type Value = Vec<(K, V)>;

            fn expecting(&self, formatter: &mut fmt::Formatter) -> fmt::Result {
                formatter.write_str("a map")
            }

            #[inline]
            fn visit_unit<E>(self) -> Result<Vec<(K, V)>, E> {
                Ok(Vec::new())
            }

            #[inline]
            fn visit_map<T>(self, mut access: T) -> Result<Vec<(K, V)>, T::Error>
            where
                T: MapAccess<'de>,
            {
                let mut values =
                    Vec::with_capacity(std::cmp::min(access.size_hint().unwrap_or(0), 4096));

                while let Some((key, value)) = access.next_entry()? {
                    values.push((key, value));
                }

                Ok(values)
            }
        }

        deserializer.deserialize_map(TupleVecMapVisitor::new())
>>>>>>> 6fcde371
    }
}<|MERGE_RESOLUTION|>--- conflicted
+++ resolved
@@ -165,7 +165,6 @@
     }
 }
 
-<<<<<<< HEAD
 pub mod display_from_str {
     use serde::{de, Deserialize, Deserializer, Serializer};
     use std::{fmt, str::FromStr};
@@ -185,7 +184,9 @@
         T::Err: fmt::Display,
     {
         String::deserialize(deserializer)?.parse().map_err(de::Error::custom)
-=======
+    }
+}
+
 /// (De)serialize vec of tuples as map
 pub mod tuple_vec_map {
     use serde::{de::DeserializeOwned, Deserialize, Deserializer, Serialize, Serializer};
@@ -251,6 +252,5 @@
         }
 
         deserializer.deserialize_map(TupleVecMapVisitor::new())
->>>>>>> 6fcde371
     }
 }