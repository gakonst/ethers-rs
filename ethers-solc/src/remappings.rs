use serde::{Deserialize, Serialize};
use std::{
    collections::{hash_map::Entry, HashMap},
    fmt,
    path::{Path, PathBuf},
    str::FromStr,
};

const DAPPTOOLS_CONTRACTS_DIR: &str = "src";
const DAPPTOOLS_LIB_DIR: &str = "lib";
const JS_CONTRACTS_DIR: &str = "contracts";

/// The solidity compiler can only reference files that exist locally on your computer.
/// So importing directly from GitHub (as an example) is not possible.
///
/// Let's imagine you want to use OpenZeppelin's amazing library of smart contracts,
/// @openzeppelin/contracts-ethereum-package:
///
/// ```ignore
/// pragma solidity 0.5.11;
///
/// import "@openzeppelin/contracts-ethereum-package/contracts/math/SafeMath.sol";
///
/// contract MyContract {
///     using SafeMath for uint256;
///     ...
/// }
/// ```
///
/// When using solc, you have to specify the following:
///
/// "prefix" = the path that's used in your smart contract, i.e.
/// "@openzeppelin/contracts-ethereum-package" "target" = the absolute path of OpenZeppelin's
/// contracts downloaded on your computer
///
/// The format looks like this:
/// `solc prefix=target ./MyContract.sol`
///
/// solc --bin
/// @openzeppelin/contracts-ethereum-package=/Your/Absolute/Path/To/@openzeppelin/
/// contracts-ethereum-package ./MyContract.sol
///
/// [Source](https://ethereum.stackexchange.com/questions/74448/what-are-remappings-and-how-do-they-work-in-solidity)
#[derive(Clone, Debug, PartialEq, PartialOrd, Eq, Ord)]
pub struct Remapping {
    pub name: String,
    pub path: String,
}

#[derive(thiserror::Error, Debug, PartialEq, PartialOrd)]
pub enum RemappingError {
    #[error("no prefix found")]
    NoPrefix,
    #[error("no target found")]
    NoTarget,
}

impl FromStr for Remapping {
    type Err = RemappingError;

    fn from_str(remapping: &str) -> std::result::Result<Self, Self::Err> {
        let (name, path) = remapping.split_once('=').ok_or(RemappingError::NoPrefix)?;
        if name.trim().is_empty() {
            return Err(RemappingError::NoPrefix)
        }
        if path.trim().is_empty() {
            return Err(RemappingError::NoTarget)
        }
        Ok(Remapping { name: name.to_string(), path: path.to_string() })
    }
}

impl Serialize for Remapping {
    fn serialize<S>(&self, serializer: S) -> std::result::Result<S::Ok, S::Error>
    where
        S: serde::ser::Serializer,
    {
        serializer.serialize_str(&self.to_string())
    }
}

impl<'de> Deserialize<'de> for Remapping {
    fn deserialize<D>(deserializer: D) -> std::result::Result<Self, D::Error>
    where
        D: serde::de::Deserializer<'de>,
    {
        let remapping = String::deserialize(deserializer)?;
        Remapping::from_str(&remapping).map_err(serde::de::Error::custom)
    }
}

// Remappings are printed as `prefix=target`
impl fmt::Display for Remapping {
    fn fmt(&self, f: &mut fmt::Formatter<'_>) -> fmt::Result {
        write!(f, "{}={}", self.name, self.path)
    }
}

impl Remapping {
    /// Returns all formatted remappings
    pub fn find_many_str(path: &str) -> Vec<String> {
        Self::find_many(path).into_iter().map(|r| r.to_string()).collect()
    }

    /// Attempts to autodetect all remappings given a certain root path.
    ///
    /// This will recursively scan all subdirectories of the root path, if a subdirectory contains a
    /// solidity file then this a candidate for a remapping. The name of the remapping will be the
    /// folder name.
    ///
    /// However, there are additional rules/assumptions when it comes to determining if a candidate
    /// should in fact be a remapping:
    ///
    /// All names and paths end with a trailing "/"
    ///
    /// The name of the remapping will be the parent folder of a solidity file, unless the folder is
    /// named `src`, `lib` or `contracts` in which case the name of the remapping will be the parent
    /// folder's name of `src`, `lib`, `contracts`: The remapping of `repo1/src/contract.sol` is
    /// `name: "repo1/", path: "repo1/src/"`
    ///
    /// Nested remappings need to be separated by `src`, `lib` or `contracts`, The remapping of
    /// `repo1/lib/ds-math/src/contract.sol` is `name: "ds-match/", "repo1/lib/ds-math/src/"`
    ///
    /// Remapping detection is primarily designed for dapptool's rules for lib folders, however, we
    /// attempt to detect and optimize various folder structures commonly used in `node_modules`
    /// dependencies. For those the same rules apply. In addition, we try to unify all
    /// remappings discovered according to the rules mentioned above, so that layouts like,
    //   @aave/
    //   ├─ governance/
    //   │  ├─ contracts/
    //   ├─ protocol-v2/
    //   │  ├─ contracts/
    ///
    /// which would be multiple rededications according to our rules ("governance", "protocol-v2"),
    /// are unified into `@aave` by looking at their common ancestor, the root of this subdirectory
<<<<<<< HEAD
    /// (`@aavee`)
    pub fn find_all(root: impl AsRef<Path>) -> Vec<Remapping> {
=======
    /// (`@aave`)
    pub fn find_many(root: impl AsRef<Path>) -> Vec<Remapping> {
>>>>>>> 8f8a8131
        /// prioritize ("a", "1/2") over ("a", "1/2/3")
        fn insert_higher_path(mappings: &mut HashMap<String, PathBuf>, key: String, path: PathBuf) {
            match mappings.entry(key) {
                Entry::Occupied(mut e) => {
                    if e.get().components().count() > path.components().count() {
                        e.insert(path);
                    }
                }
                Entry::Vacant(e) => {
                    e.insert(path);
                }
            }
        }

        let mut remappings = HashMap::new();
        // iterate over all dirs that are children of the root
        for dir in walkdir::WalkDir::new(root)
            .follow_links(true)
            .min_depth(1)
            .max_depth(1)
            .into_iter()
            .filter_map(std::result::Result::ok)
            .filter(|e| e.file_type().is_dir())
        {
            let dir_path = dir.path();

            // in node_modules there could be following pattern:
            //   @aave/
            //   ├─ governance/
            //   │  ├─ contracts/
            //   ├─ protocol-v2/
            //   │  ├─ contracts/
            // in such cases, the desired remapping name would be `@aave`, but at this point we
            // would have detected `governance` and `protocol-v2` as remapping names. so
            // now we need to unify them by checking if they share the `dir_path` as
            // common ancestor. We make the assumption here, that we can only unify
            // remappings if their direct parent dir is the root, so `@aave/lib` or
            // `@aave/src` is not mergeable as that would violate dapptools style lib paths and
            // remappings. This means we can only unify/simplify them if there is no! `src` or `lib`
            // path between the remappings' path and the dir_path
            if let Some(root_name) = dir_path.file_name().and_then(|f| f.to_str()) {
                let mut simplified = false;
                // check all remappings in this depth 1 folder
                'outer: for (name, path) in scan_children(dir_path) {
                    let mut p = path.as_path();
                    let mut first_parent = true;
                    while let Some(parent) = p.parent() {
                        if parent == dir_path {
                            if !simplified {
                                // handle trailing src,lib,contracts dir in cases like
                                // `dir_path/@ens/contracts`
                                let path = if first_parent { path } else { dir_path.to_path_buf() };
                                insert_higher_path(
                                    &mut remappings,
                                    format!("{}/", root_name),
                                    path,
                                );
                                simplified = true;
                            }
                            continue 'outer
                        }
                        if parent.ends_with(DAPPTOOLS_CONTRACTS_DIR) ||
                            parent.ends_with(DAPPTOOLS_LIB_DIR)
                        {
                            // end early
                            insert_higher_path(&mut remappings, name, path);
                            continue 'outer
                        }
                        first_parent = false;
                        p = parent;
                    }
                }
            }
        }
        remappings
            .into_iter()
            .map(|(name, path)| Remapping { name, path: format!("{}/", path.display()) })
            .collect()
    }
}

/// Recursively scans sub folders and checks if they contain a solidity file
fn scan_children(root: &Path) -> HashMap<String, PathBuf> {
    // this is a marker if the current root is already a remapping
    let mut remapping = false;

    // all found remappings
    let mut remappings = HashMap::new();

    for entry in walkdir::WalkDir::new(&root)
        .min_depth(1)
        .max_depth(1)
        .into_iter()
        .filter_map(std::result::Result::ok)
    {
        let entry: walkdir::DirEntry = entry;

        if entry.file_type().is_file() && !remapping {
            if entry.file_name().to_str().filter(|f| f.ends_with(".sol")).is_some() {
                // found a solidity file

                // this will hold the actual root remapping if root is named `src` or `lib`
                let actual_parent = root.parent().filter(|_| {
                    root.ends_with(DAPPTOOLS_CONTRACTS_DIR) ||
                        root.ends_with(DAPPTOOLS_LIB_DIR) ||
                        root.ends_with(JS_CONTRACTS_DIR)
                });

                let parent = actual_parent.unwrap_or(root);
                if let Some(name) = parent.file_name().and_then(|f| f.to_str()) {
                    remappings.insert(format!("{}/", name), root.to_path_buf());
                    remapping = true;
                }
            }
        } else if entry.file_type().is_dir() {
            let path = entry.path();
            // we skip `tests` and nested `node_modules`
            if !path.ends_with("tests") || !path.ends_with("node_modules") {
                for (name, path) in scan_children(path) {
                    if let Entry::Vacant(e) = remappings.entry(name) {
                        e.insert(path);
                    }
                }
            }
        }
    }

    remappings
}

#[cfg(test)]
mod tests {
    use super::*;

    #[test]
    fn serde() {
        let remapping = "oz=../b/c/d";
        let remapping = Remapping::from_str(remapping).unwrap();
        assert_eq!(remapping.name, "oz".to_string());
        assert_eq!(remapping.path, "../b/c/d".to_string());

        let err = Remapping::from_str("").unwrap_err();
        assert_eq!(err, RemappingError::NoPrefix);

        let err = Remapping::from_str("oz=").unwrap_err();
        assert_eq!(err, RemappingError::NoTarget);
    }

    // https://doc.rust-lang.org/rust-by-example/std_misc/fs.html
    fn touch(path: &std::path::Path) -> std::io::Result<()> {
        match std::fs::OpenOptions::new().create(true).write(true).open(path) {
            Ok(_) => Ok(()),
            Err(e) => Err(e),
        }
    }

    fn mkdir_or_touch(tmp: &std::path::Path, paths: &[&str]) {
        for path in paths {
            if path.ends_with(".sol") {
                let path = tmp.join(path);
                touch(&path).unwrap();
            } else {
                let path = tmp.join(path);
                std::fs::create_dir_all(&path).unwrap();
            }
        }
    }

    // helper function for converting path bufs to remapping strings
    fn to_str(p: std::path::PathBuf) -> String {
        format!("{}/", p.display())
    }

    #[test]
    fn find_remapping_dapptools() {
        let tmp_dir = tempdir::TempDir::new("lib").unwrap();
        let tmp_dir_path = tmp_dir.path();
        let paths = ["repo1/src/", "repo1/src/contract.sol"];
        mkdir_or_touch(tmp_dir_path, &paths[..]);

        let path = tmp_dir_path.join("repo1").display().to_string();
        let remappings = Remapping::find_many(tmp_dir_path);
        // repo1/=lib/repo1/src
        assert_eq!(remappings.len(), 1);

        assert_eq!(remappings[0].name, "repo1/");
        assert_eq!(remappings[0].path, format!("{}/src/", path));
    }

    #[test]
    fn recursive_remappings() {
        let tmp_dir = tempdir::TempDir::new("lib").unwrap();
        let tmp_dir_path = tmp_dir.path();
        let paths = [
            "repo1/src/",
            "repo1/src/contract.sol",
            "repo1/lib/",
            "repo1/lib/ds-math/src/",
            "repo1/lib/ds-math/src/contract.sol",
            "repo1/lib/ds-math/lib/ds-test/src/",
            "repo1/lib/ds-math/lib/ds-test/src/test.sol",
        ];
        mkdir_or_touch(tmp_dir_path, &paths[..]);

        let path = tmp_dir_path.display().to_string();
        let mut remappings = Remapping::find_many(&path);
        remappings.sort_unstable();

        let mut expected = vec![
            Remapping {
                name: "repo1/".to_string(),
                path: to_str(tmp_dir_path.join("repo1").join("src")),
            },
            Remapping {
                name: "ds-math/".to_string(),
                path: to_str(tmp_dir_path.join("repo1").join("lib").join("ds-math").join("src")),
            },
            Remapping {
                name: "ds-test/".to_string(),
                path: to_str(
                    tmp_dir_path
                        .join("repo1")
                        .join("lib")
                        .join("ds-math")
                        .join("lib")
                        .join("ds-test")
                        .join("src"),
                ),
            },
        ];
        expected.sort_unstable();
        assert_eq!(remappings, expected);
    }

    #[test]
    fn remappings() {
        let tmp_dir = tempdir::TempDir::new("lib").unwrap();
        let repo1 = tmp_dir.path().join("src_repo");
        let repo2 = tmp_dir.path().join("contracts_repo");

        let dir1 = repo1.join("src");
        std::fs::create_dir_all(&dir1).unwrap();

        let dir2 = repo2.join("contracts");
        std::fs::create_dir_all(&dir2).unwrap();

        let contract1 = dir1.join("contract.sol");
        touch(&contract1).unwrap();

        let contract2 = dir2.join("contract.sol");
        touch(&contract2).unwrap();

        let path = tmp_dir.path().display().to_string();
        let mut remappings = Remapping::find_many(&path);
        remappings.sort_unstable();
        let mut expected = vec![
            Remapping {
                name: "src_repo/".to_string(),
                path: format!("{}/", dir1.into_os_string().into_string().unwrap()),
            },
            Remapping {
                name: "contracts_repo/".to_string(),
                path: format!("{}/", dir2.into_os_string().into_string().unwrap()),
            },
        ];
        expected.sort_unstable();
        assert_eq!(remappings, expected);
    }

    #[test]
    fn hardhat_remappings() {
        let tmp_dir = tempdir::TempDir::new("node_modules").unwrap();
        let tmp_dir_node_modules = tmp_dir.path().join("node_modules");
        let paths = [
            "node_modules/@aave/aave-token/contracts/token/",
            "node_modules/@aave/aave-token/contracts/token/AaveToken.sol",
            "node_modules/@aave/governance-v2/contracts/governance/",
            "node_modules/@aave/governance-v2/contracts/governance/Executor.sol",
            "node_modules/@aave/protocol-v2/contracts/protocol/lendingpool/",
            "node_modules/@aave/protocol-v2/contracts/protocol/lendingpool/LendingPool.sol",
            "node_modules/@ensdomains/ens/contracts/",
            "node_modules/@ensdomains/ens/contracts/contract.sol",
        ];
        mkdir_or_touch(tmp_dir.path(), &paths[..]);
        let mut remappings = Remapping::find_many(&tmp_dir_node_modules);
        remappings.sort_unstable();
        let mut expected = vec![
            Remapping {
                name: "@aave/".to_string(),
                path: to_str(tmp_dir_node_modules.join("@aave")),
            },
            Remapping {
                name: "@ensdomains/".to_string(),
                path: to_str(tmp_dir_node_modules.join("@ensdomains")),
            },
        ];
        expected.sort_unstable();

        assert_eq!(remappings, expected);
    }
}<|MERGE_RESOLUTION|>--- conflicted
+++ resolved
@@ -133,13 +133,8 @@
     ///
     /// which would be multiple rededications according to our rules ("governance", "protocol-v2"),
     /// are unified into `@aave` by looking at their common ancestor, the root of this subdirectory
-<<<<<<< HEAD
-    /// (`@aavee`)
-    pub fn find_all(root: impl AsRef<Path>) -> Vec<Remapping> {
-=======
     /// (`@aave`)
     pub fn find_many(root: impl AsRef<Path>) -> Vec<Remapping> {
->>>>>>> 8f8a8131
         /// prioritize ("a", "1/2") over ("a", "1/2/3")
         fn insert_higher_path(mappings: &mut HashMap<String, PathBuf>, key: String, path: PathBuf) {
             match mappings.entry(key) {
