--- conflicted
+++ resolved
@@ -1,17 +1,8 @@
 //! Hardhat support
 
 use crate::{
-<<<<<<< HEAD
     artifacts::{BytecodeObject, CompactContract, Contract, Offsets},
-    ArtifactOutput,
-=======
-    artifacts::{
-        Bytecode, BytecodeObject, CompactContract, CompactContractBytecode, Contract,
-        ContractBytecode, DeployedBytecode, Offsets,
-    },
-    error::{Result, SolcError},
-    ArtifactOutput, CompilerOutput, ProjectPathsConfig,
->>>>>>> 24c39bd3
+    ArtifactOutput, CompactContractBytecode,
 };
 use ethers_core::abi::Abi;
 use serde::{Deserialize, Serialize};
