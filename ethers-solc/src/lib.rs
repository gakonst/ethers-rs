--- conflicted
+++ resolved
@@ -689,13 +689,8 @@
     /// # Example
     ///
     /// ```no_run
-<<<<<<< HEAD
     /// use std::collections::btree_map::BTreeMap;
-    /// use ethers_solc::artifacts::CompactContract;
-=======
-    /// use std::collections::BTreeMap;
     /// use ethers_solc::artifacts::CompactContractBytecode;
->>>>>>> 24c39bd3
     /// use ethers_solc::Project;
     ///
     /// let project = Project::builder().build().unwrap();
