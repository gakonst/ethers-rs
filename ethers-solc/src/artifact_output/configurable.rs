//! A configurable artifacts handler implementation

use crate::{
    artifacts::{
        bytecode::{CompactBytecode, CompactDeployedBytecode},
        contract::{CompactContract, CompactContractBytecode, Contract},
<<<<<<< HEAD
        output_selection::{ContractOutputSelection, EvmOutputSelection, EwasmOutputSelection},
        Ast, CompactContractBytecodeCow, CompactEvm, DevDoc, Ewasm, GasEstimates, LosslessAbi,
        Metadata, Offsets, Settings, StorageLayout, UserDoc,
=======
        output_selection::{
            BytecodeOutputSelection, ContractOutputSelection, EvmOutputSelection,
            EwasmOutputSelection,
        },
        CompactContractBytecodeCow, DevDoc, Evm, Ewasm, FunctionDebugData, GasEstimates,
        LosslessAbi, Metadata, Offsets, Settings, StorageLayout, UserDoc,
>>>>>>> 6fcde371
    },
    ArtifactOutput, SolcConfig, SolcError, SourceFile,
};
use serde::{Deserialize, Serialize};
use std::{borrow::Cow, collections::BTreeMap, fs, path::Path};

/// Represents the `Artifact` that `ConfigurableArtifacts` emits.
///
/// This is essentially a superset of [`CompactContractBytecode`].
#[derive(Clone, Debug, Default, Serialize, Deserialize, PartialEq)]
#[serde(rename_all = "camelCase")]
pub struct ConfigurableContractArtifact {
    /// The Ethereum Contract ABI. If empty, it is represented as an empty
    /// array. See <https://docs.soliditylang.org/en/develop/abi-spec.html>
    pub abi: Option<LosslessAbi>,
    #[serde(default, skip_serializing_if = "Option::is_none")]
    pub bytecode: Option<CompactBytecode>,
    #[serde(default, skip_serializing_if = "Option::is_none")]
    pub deployed_bytecode: Option<CompactDeployedBytecode>,

    #[serde(default, skip_serializing_if = "Option::is_none")]
    pub assembly: Option<String>,
    #[serde(default, skip_serializing_if = "Option::is_none")]
    pub method_identifiers: Option<BTreeMap<String, String>>,
    #[serde(default, skip_serializing_if = "Option::is_none")]
    pub function_debug_data: Option<BTreeMap<String, FunctionDebugData>>,
    #[serde(default, skip_serializing_if = "Option::is_none")]
    pub gas_estimates: Option<GasEstimates>,
    #[serde(default, skip_serializing_if = "Option::is_none")]
    pub metadata: Option<Metadata>,
    #[serde(default, skip_serializing_if = "Option::is_none")]
    pub storage_layout: Option<StorageLayout>,
    #[serde(default, skip_serializing_if = "Option::is_none")]
    pub userdoc: Option<UserDoc>,
    #[serde(default, skip_serializing_if = "Option::is_none")]
    pub devdoc: Option<DevDoc>,
    #[serde(default, skip_serializing_if = "Option::is_none")]
    pub ir: Option<String>,
    #[serde(default, skip_serializing_if = "Option::is_none")]
    pub ir_optimized: Option<String>,
    #[serde(default, skip_serializing_if = "Option::is_none")]
    pub ewasm: Option<Ewasm>,
    #[serde(default, skip_serializing_if = "Option::is_none")]
    pub ast: Option<Ast>,
}

impl ConfigurableContractArtifact {
    /// Returns the inner element that contains the core bytecode related information
    pub fn into_contract_bytecode(self) -> CompactContractBytecode {
        self.into()
    }

    /// Looks for all link references in deployment and runtime bytecodes
    pub fn all_link_references(&self) -> BTreeMap<String, BTreeMap<String, Vec<Offsets>>> {
        let mut links = BTreeMap::new();
        if let Some(bcode) = &self.bytecode {
            links.extend(bcode.link_references.clone());
        }

        if let Some(d_bcode) = &self.deployed_bytecode {
            if let Some(bcode) = &d_bcode.bytecode {
                links.extend(bcode.link_references.clone());
            }
        }
        links
    }
}

impl From<ConfigurableContractArtifact> for CompactContractBytecode {
    fn from(artifact: ConfigurableContractArtifact) -> Self {
        CompactContractBytecode {
            abi: artifact.abi.map(Into::into),
            bytecode: artifact.bytecode,
            deployed_bytecode: artifact.deployed_bytecode,
        }
    }
}

impl From<ConfigurableContractArtifact> for CompactContract {
    fn from(artifact: ConfigurableContractArtifact) -> Self {
        CompactContractBytecode::from(artifact).into()
    }
}

impl<'a> From<&'a ConfigurableContractArtifact> for CompactContractBytecodeCow<'a> {
    fn from(artifact: &'a ConfigurableContractArtifact) -> Self {
        CompactContractBytecodeCow {
            abi: artifact.abi.as_ref().map(|abi| Cow::Borrowed(&abi.abi)),
            bytecode: artifact.bytecode.as_ref().map(Cow::Borrowed),
            deployed_bytecode: artifact.deployed_bytecode.as_ref().map(Cow::Borrowed),
        }
    }
}

/// An `Artifact` implementation that can be configured to include additional content and emit
/// additional files
///
/// Creates a single json artifact with
/// ```json
///  {
///    "abi": [],
///    "bytecode": {...},
///    "deployedBytecode": {...}
///    // additional values
///  }
/// ```
#[derive(Debug, Copy, Clone, Eq, PartialEq, Default)]
pub struct ConfigurableArtifacts {
    /// A set of additional values to include in the contract's artifact file
    pub additional_values: ExtraOutputValues,

    /// A set of values that should be written to a separate file
    pub additional_files: ExtraOutputFiles,

    /// PRIVATE: This structure may grow, As such, constructing this structure should
    /// _always_ be done using a public constructor or update syntax:
    ///
    /// ```rust
    /// 
    /// use ethers_solc::{ExtraOutputFiles, ConfigurableArtifacts};
    /// let config = ConfigurableArtifacts {
    ///     additional_files: ExtraOutputFiles { metadata: true, ..Default::default() },
    ///     ..Default::default()
    /// };
    /// ```
    #[doc(hidden)]
    pub __non_exhaustive: (),
}

impl ConfigurableArtifacts {
    pub fn new(
        extra_values: impl IntoIterator<Item = ContractOutputSelection>,
        extra_files: impl IntoIterator<Item = ContractOutputSelection>,
    ) -> Self {
        Self {
            additional_values: ExtraOutputValues::from_output_selection(extra_values),
            additional_files: ExtraOutputFiles::from_output_selection(extra_files),
            ..Default::default()
        }
    }

    /// Returns the `Settings` this configuration corresponds to
    pub fn settings(&self) -> Settings {
        SolcConfig::builder().additional_outputs(self.output_selection()).build().into()
    }

    /// Returns the output selection corresponding to this configuration
    pub fn output_selection(&self) -> Vec<ContractOutputSelection> {
        let mut selection = ContractOutputSelection::basic();

        if self.additional_values.ir {
            selection.push(ContractOutputSelection::Ir);
        }
        if self.additional_values.ir_optimized || self.additional_files.ir_optimized {
            selection.push(ContractOutputSelection::IrOptimized);
        }
        if self.additional_values.metadata || self.additional_files.metadata {
            selection.push(ContractOutputSelection::Metadata);
        }
        if self.additional_values.storage_layout {
            selection.push(ContractOutputSelection::StorageLayout);
        }
        if self.additional_values.devdoc {
            selection.push(ContractOutputSelection::DevDoc);
        }
        if self.additional_values.userdoc {
            selection.push(ContractOutputSelection::UserDoc);
        }
        if self.additional_values.gas_estimates {
            selection.push(EvmOutputSelection::GasEstimates.into());
        }
        if self.additional_values.assembly || self.additional_files.assembly {
            selection.push(EvmOutputSelection::Assembly.into());
        }
        if self.additional_values.ewasm || self.additional_files.ewasm {
            selection.push(EwasmOutputSelection::All.into());
        }
        if self.additional_values.function_debug_data {
            selection.push(BytecodeOutputSelection::FunctionDebugData.into());
        }
        if self.additional_values.method_identifiers {
            selection.push(EvmOutputSelection::MethodIdentifiers.into());
        }
        selection
    }
}

impl ArtifactOutput for ConfigurableArtifacts {
    type Artifact = ConfigurableContractArtifact;

    fn write_contract_extras(&self, contract: &Contract, file: &Path) -> Result<(), SolcError> {
        self.additional_files.write_extras(contract, file)
    }

    fn contract_to_artifact(
        &self,
        _file: &str,
        _name: &str,
        contract: Contract,
        source_file: Option<&SourceFile>,
    ) -> Self::Artifact {
        let mut artifact_userdoc = None;
        let mut artifact_devdoc = None;
        let mut artifact_metadata = None;
        let mut artifact_ir = None;
        let mut artifact_ir_optimized = None;
        let mut artifact_ewasm = None;
        let mut artifact_bytecode = None;
        let mut artifact_deployed_bytecode = None;
        let mut artifact_gas_estimates = None;
        let mut artifact_function_debug_data = None;
        let mut artifact_method_identifiers = None;
        let mut artifact_assembly = None;
        let mut artifact_storage_layout = None;

        let Contract {
            abi,
            metadata,
            userdoc,
            devdoc,
            ir,
            storage_layout,
            evm,
            ewasm,
            ir_optimized,
        } = contract;

        if self.additional_values.metadata {
            artifact_metadata = metadata;
        }
        if self.additional_values.userdoc {
            artifact_userdoc = Some(userdoc);
        }
        if self.additional_values.devdoc {
            artifact_devdoc = Some(devdoc);
        }
        if self.additional_values.ewasm {
            artifact_ewasm = ewasm;
        }
        if self.additional_values.ir {
            artifact_ir = ir;
        }
        if self.additional_values.ir_optimized {
            artifact_ir_optimized = ir_optimized;
        }
        if self.additional_values.storage_layout {
            artifact_storage_layout = Some(storage_layout);
        }

        if let Some(evm) = evm {
            let Evm {
                assembly,
                bytecode,
                deployed_bytecode,
                method_identifiers,
                gas_estimates,
                ..
            } = evm;

            if self.additional_values.function_debug_data {
                artifact_function_debug_data =
                    bytecode.as_ref().map(|b| b.function_debug_data.clone());
            }

            artifact_bytecode = bytecode.map(Into::into);
            artifact_deployed_bytecode = deployed_bytecode.map(Into::into);

            if self.additional_values.gas_estimates {
                artifact_gas_estimates = gas_estimates;
            }
            if self.additional_values.method_identifiers {
                artifact_method_identifiers = Some(method_identifiers);
            }
            if self.additional_values.assembly {
                artifact_assembly = assembly;
            }
        }

        ConfigurableContractArtifact {
            abi,
            bytecode: artifact_bytecode,
            deployed_bytecode: artifact_deployed_bytecode,
            assembly: artifact_assembly,
            function_debug_data: artifact_function_debug_data,
            method_identifiers: artifact_method_identifiers,
            gas_estimates: artifact_gas_estimates,
            metadata: artifact_metadata,
            storage_layout: artifact_storage_layout,
            userdoc: artifact_userdoc,
            devdoc: artifact_devdoc,
            ir: artifact_ir,
            ir_optimized: artifact_ir_optimized,
            ewasm: artifact_ewasm,
            ast: source_file.and_then(|s| s.ast.clone()),
        }
    }
}

/// Determines the additional values to include in the contract's artifact file
#[derive(Debug, Copy, Clone, Eq, PartialEq, Default)]
pub struct ExtraOutputValues {
    pub ast: bool,
    pub userdoc: bool,
    pub devdoc: bool,
    pub method_identifiers: bool,
    pub storage_layout: bool,
    pub assembly: bool,
    pub gas_estimates: bool,
    pub compact_format: bool,
    pub metadata: bool,
    pub ir: bool,
    pub ir_optimized: bool,
    pub ewasm: bool,
    pub function_debug_data: bool,

    /// PRIVATE: This structure may grow, As such, constructing this structure should
    /// _always_ be done using a public constructor or update syntax:
    ///
    /// ```rust
    /// 
    /// use ethers_solc::ExtraOutputValues;
    /// let config = ExtraOutputValues {
    ///     ir: true,
    ///     ..Default::default()
    /// };
    /// ```
    #[doc(hidden)]
    pub __non_exhaustive: (),
}

impl ExtraOutputValues {
    /// Returns an instance where all values are set to `true`
    pub fn all() -> Self {
        Self {
            ast: true,
            userdoc: true,
            devdoc: true,
            method_identifiers: true,
            storage_layout: true,
            assembly: true,
            gas_estimates: true,
            compact_format: true,
            metadata: true,
            ir: true,
            ir_optimized: true,
            ewasm: true,
            function_debug_data: true,
            __non_exhaustive: (),
        }
    }

    /// Sets the values based on a set of `ContractOutputSelection`
    pub fn from_output_selection(
        settings: impl IntoIterator<Item = ContractOutputSelection>,
    ) -> Self {
        let mut config = Self::default();
        for value in settings.into_iter() {
            match value {
                ContractOutputSelection::DevDoc => {
                    config.devdoc = true;
                }
                ContractOutputSelection::UserDoc => {
                    config.userdoc = true;
                }
                ContractOutputSelection::Metadata => {
                    config.metadata = true;
                }
                ContractOutputSelection::Ir => {
                    config.ir = true;
                }
                ContractOutputSelection::IrOptimized => {
                    config.ir_optimized = true;
                }
                ContractOutputSelection::StorageLayout => {
                    config.storage_layout = true;
                }
                ContractOutputSelection::Evm(evm) => match evm {
                    EvmOutputSelection::All => {
                        config.assembly = true;
                        config.gas_estimates = true;
                        config.method_identifiers = true;
                    }
                    EvmOutputSelection::Assembly => {
                        config.assembly = true;
                    }
                    EvmOutputSelection::MethodIdentifiers => {
                        config.method_identifiers = true;
                    }
                    EvmOutputSelection::GasEstimates => {
                        config.gas_estimates = true;
                    }
                    EvmOutputSelection::ByteCode(BytecodeOutputSelection::FunctionDebugData) => {
                        config.function_debug_data = true;
                    }
                    _ => {}
                },
                ContractOutputSelection::Ewasm(_) => {
                    config.ewasm = true;
                }
                _ => {}
            }
        }

        config
    }
}

/// Determines what to emit as additional file
#[derive(Debug, Copy, Clone, Eq, PartialEq, Default)]
pub struct ExtraOutputFiles {
    pub abi: bool,
    pub metadata: bool,
    pub ir_optimized: bool,
    pub ewasm: bool,
    pub assembly: bool,

    /// PRIVATE: This structure may grow, As such, constructing this structure should
    /// _always_ be done using a public constructor or update syntax:
    ///
    /// ```rust
    /// 
    /// use ethers_solc::ExtraOutputFiles;
    /// let config = ExtraOutputFiles {
    ///     metadata: true,
    ///     ..Default::default()
    /// };
    /// ```
    #[doc(hidden)]
    pub __non_exhaustive: (),
}

impl ExtraOutputFiles {
    /// Returns an instance where all values are set to `true`
    pub fn all() -> Self {
        Self {
            abi: true,
            metadata: true,
            ir_optimized: true,
            ewasm: true,
            assembly: true,
            __non_exhaustive: (),
        }
    }

    /// Sets the values based on a set of `ContractOutputSelection`
    pub fn from_output_selection(
        settings: impl IntoIterator<Item = ContractOutputSelection>,
    ) -> Self {
        let mut config = Self::default();
        for value in settings.into_iter() {
            match value {
                ContractOutputSelection::Abi => {
                    config.abi = true;
                }
                ContractOutputSelection::Metadata => {
                    config.metadata = true;
                }
                ContractOutputSelection::IrOptimized => {
                    config.ir_optimized = true;
                }
                ContractOutputSelection::Evm(evm) => match evm {
                    EvmOutputSelection::All => {
                        config.assembly = true;
                    }
                    EvmOutputSelection::Assembly => {
                        config.assembly = true;
                    }
                    _ => {}
                },
                ContractOutputSelection::Ewasm(_) => {
                    config.ewasm = true;
                }
                _ => {}
            }
        }
        config
    }

    /// Write the set values as separate files
    pub fn write_extras(&self, contract: &Contract, file: &Path) -> Result<(), SolcError> {
        if self.abi {
            if let Some(ref abi) = contract.abi {
                let file = file.with_extension("abi.json");
                fs::write(&file, serde_json::to_string_pretty(abi)?)
                    .map_err(|err| SolcError::io(err, file))?
            }
        }

        if self.metadata {
            if let Some(ref metadata) = contract.metadata {
                let file = file.with_extension("metadata.json");
                fs::write(&file, serde_json::to_string_pretty(metadata)?)
                    .map_err(|err| SolcError::io(err, file))?
            }
        }

        if self.ir_optimized {
            if let Some(ref iropt) = contract.ir_optimized {
                let file = file.with_extension("iropt");
                fs::write(&file, iropt).map_err(|err| SolcError::io(err, file))?
            }
        }

        if self.ewasm {
            if let Some(ref ir) = contract.ir {
                let file = file.with_extension("ir");
                fs::write(&file, ir).map_err(|err| SolcError::io(err, file))?
            }
        }

        if self.ewasm {
            if let Some(ref ewasm) = contract.ewasm {
                let file = file.with_extension("ewasm");
                fs::write(&file, serde_json::to_vec_pretty(ewasm)?)
                    .map_err(|err| SolcError::io(err, file))?;
            }
        }

        if self.assembly {
            if let Some(ref evm) = contract.evm {
                if let Some(ref asm) = evm.assembly {
                    let file = file.with_extension("asm");
                    fs::write(&file, asm).map_err(|err| SolcError::io(err, file))?
                }
            }
        }

        Ok(())
    }
}<|MERGE_RESOLUTION|>--- conflicted
+++ resolved
@@ -4,18 +4,12 @@
     artifacts::{
         bytecode::{CompactBytecode, CompactDeployedBytecode},
         contract::{CompactContract, CompactContractBytecode, Contract},
-<<<<<<< HEAD
-        output_selection::{ContractOutputSelection, EvmOutputSelection, EwasmOutputSelection},
-        Ast, CompactContractBytecodeCow, CompactEvm, DevDoc, Ewasm, GasEstimates, LosslessAbi,
-        Metadata, Offsets, Settings, StorageLayout, UserDoc,
-=======
         output_selection::{
             BytecodeOutputSelection, ContractOutputSelection, EvmOutputSelection,
             EwasmOutputSelection,
         },
-        CompactContractBytecodeCow, DevDoc, Evm, Ewasm, FunctionDebugData, GasEstimates,
+        Ast, CompactContractBytecodeCow, DevDoc, Evm, Ewasm, FunctionDebugData, GasEstimates,
         LosslessAbi, Metadata, Offsets, Settings, StorageLayout, UserDoc,
->>>>>>> 6fcde371
     },
     ArtifactOutput, SolcConfig, SolcError, SourceFile,
 };
