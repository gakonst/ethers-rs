//! project tests

use ethers_core::types::Address;
use ethers_solc::{
    artifacts::{
        BytecodeHash, DevDoc, ErrorDoc, EventDoc, Libraries, MethodDoc, ModelCheckerEngine::CHC,
        ModelCheckerSettings, UserDoc, UserDocNotice,
    },
    buildinfo::BuildInfo,
    cache::{SolFilesCache, SOLIDITY_FILES_CACHE_FILENAME},
    info::ContractInfo,
    project_util::*,
    remappings::Remapping,
    CompilerInput, ConfigurableArtifacts, ExtraOutputValues, Graph, Project, ProjectCompileOutput,
    ProjectPathsConfig, Solc, TestFileFilter,
};
use pretty_assertions::assert_eq;
use semver::Version;
use std::{
    collections::{BTreeMap, HashMap, HashSet},
    fs, io,
    path::{Path, PathBuf},
    str::FromStr,
};

#[allow(unused)]
fn init_tracing() {
    tracing_subscriber::fmt()
        .with_env_filter(tracing_subscriber::EnvFilter::from_default_env())
        .init();
}

#[test]
fn can_get_versioned_linkrefs() {
    let root = PathBuf::from(env!("CARGO_MANIFEST_DIR")).join("test-data/test-versioned-linkrefs");
    let paths = ProjectPathsConfig::builder()
        .sources(root.join("src"))
        .lib(root.join("lib"))
        .build()
        .unwrap();

    let project = Project::builder().paths(paths).ephemeral().no_artifacts().build().unwrap();

    let compiled = project.compile().unwrap();
    assert!(!compiled.has_compiler_errors());
}

#[test]
fn can_compile_hardhat_sample() {
    let root = PathBuf::from(env!("CARGO_MANIFEST_DIR")).join("test-data/hardhat-sample");
    let paths = ProjectPathsConfig::builder()
        .sources(root.join("contracts"))
        .lib(root.join("node_modules"));
    let project = TempProject::<ConfigurableArtifacts>::new(paths).unwrap();

    let compiled = project.compile().unwrap();
    assert!(compiled.find_first("Greeter").is_some());
    assert!(compiled.find_first("console").is_some());
    assert!(!compiled.has_compiler_errors());

    // nothing to compile
    let compiled = project.compile().unwrap();
    assert!(compiled.find_first("Greeter").is_some());
    assert!(compiled.find_first("console").is_some());
    assert!(compiled.is_unchanged());

    // delete artifacts
    std::fs::remove_dir_all(&project.paths().artifacts).unwrap();
    let compiled = project.compile().unwrap();
    assert!(compiled.find_first("Greeter").is_some());
    assert!(compiled.find_first("console").is_some());
    assert!(!compiled.is_unchanged());
}

#[test]
fn can_compile_dapp_sample() {
    let root = PathBuf::from(env!("CARGO_MANIFEST_DIR")).join("test-data/dapp-sample");
    let paths = ProjectPathsConfig::builder().sources(root.join("src")).lib(root.join("lib"));
    let project = TempProject::<ConfigurableArtifacts>::new(paths).unwrap();

    let compiled = project.compile().unwrap();
    assert!(compiled.find_first("Dapp").is_some());
    assert!(!compiled.has_compiler_errors());

    // nothing to compile
    let compiled = project.compile().unwrap();
    assert!(compiled.find_first("Dapp").is_some());
    assert!(compiled.is_unchanged());

    let cache = SolFilesCache::read(project.cache_path()).unwrap();

    // delete artifacts
    std::fs::remove_dir_all(&project.paths().artifacts).unwrap();
    let compiled = project.compile().unwrap();
    assert!(compiled.find_first("Dapp").is_some());
    assert!(!compiled.is_unchanged());

    let updated_cache = SolFilesCache::read(project.cache_path()).unwrap();
    assert_eq!(cache, updated_cache);
}

#[test]
fn can_compile_yul_sample() {
    let root = PathBuf::from(env!("CARGO_MANIFEST_DIR")).join("test-data/yul-sample");
    let paths = ProjectPathsConfig::builder().sources(root);
    let project = TempProject::<ConfigurableArtifacts>::new(paths).unwrap();

    let compiled = project.compile().unwrap();
    assert!(compiled.find_first("Dapp").is_some());
    assert!(compiled.find_first("SimpleStore").is_some());
    assert!(!compiled.has_compiler_errors());

    // nothing to compile
    let compiled = project.compile().unwrap();
    assert!(compiled.find_first("Dapp").is_some());
    assert!(compiled.find_first("SimpleStore").is_some());
    assert!(compiled.is_unchanged());

    let cache = SolFilesCache::read(project.cache_path()).unwrap();

    // delete artifacts
    std::fs::remove_dir_all(&project.paths().artifacts).unwrap();
    let compiled = project.compile().unwrap();
    assert!(compiled.find_first("Dapp").is_some());
    assert!(compiled.find_first("SimpleStore").is_some());
    assert!(!compiled.is_unchanged());

    let updated_cache = SolFilesCache::read(project.cache_path()).unwrap();
    assert_eq!(cache, updated_cache);
}

#[test]
fn can_compile_configured() {
    let root = PathBuf::from(env!("CARGO_MANIFEST_DIR")).join("test-data/dapp-sample");
    let paths = ProjectPathsConfig::builder().sources(root.join("src")).lib(root.join("lib"));

    let handler = ConfigurableArtifacts {
        additional_values: ExtraOutputValues {
            metadata: true,
            ir: true,
            ir_optimized: true,
            opcodes: true,
            ..Default::default()
        },
        ..Default::default()
    };

    let settings = handler.settings();
    let project = TempProject::with_artifacts(paths, handler).unwrap().with_settings(settings);
    let compiled = project.compile().unwrap();
    let artifact = compiled.find_first("Dapp").unwrap();
    assert!(artifact.metadata.is_some());
    assert!(artifact.raw_metadata.is_some());
    assert!(artifact.ir.is_some());
    assert!(artifact.ir_optimized.is_some());
    assert!(artifact.opcodes.is_some());
}

#[test]
fn can_compile_dapp_detect_changes_in_libs() {
    let mut project = TempProject::<ConfigurableArtifacts>::dapptools().unwrap();

    let remapping = project.paths().libraries[0].join("remapping");
    project
        .paths_mut()
        .remappings
        .push(Remapping::from_str(&format!("remapping/={}/", remapping.display())).unwrap());

    let src = project
        .add_source(
            "Foo",
            r#"
    pragma solidity ^0.8.10;
    import "remapping/Bar.sol";

    contract Foo {}
   "#,
        )
        .unwrap();

    let lib = project
        .add_lib(
            "remapping/Bar",
            r#"
    pragma solidity ^0.8.10;

    contract Bar {}
    "#,
        )
        .unwrap();

    let graph = Graph::resolve(project.paths()).unwrap();
    assert_eq!(graph.files().len(), 2);
    assert_eq!(graph.files().clone(), HashMap::from([(src, 0), (lib, 1),]));

    let compiled = project.compile().unwrap();
    assert!(compiled.find_first("Foo").is_some());
    assert!(compiled.find_first("Bar").is_some());
    assert!(!compiled.has_compiler_errors());

    // nothing to compile
    let compiled = project.compile().unwrap();
    assert!(compiled.find_first("Foo").is_some());
    assert!(compiled.is_unchanged());

    let cache = SolFilesCache::read(&project.paths().cache).unwrap();
    assert_eq!(cache.files.len(), 2);

    // overwrite lib
    project
        .add_lib(
            "remapping/Bar",
            r#"
    pragma solidity ^0.8.10;

    // changed lib
    contract Bar {}
    "#,
        )
        .unwrap();

    let graph = Graph::resolve(project.paths()).unwrap();
    assert_eq!(graph.files().len(), 2);

    let compiled = project.compile().unwrap();
    assert!(compiled.find_first("Foo").is_some());
    assert!(compiled.find_first("Bar").is_some());
    // ensure change is detected
    assert!(!compiled.is_unchanged());
}

#[test]
fn can_compile_dapp_detect_changes_in_sources() {
    let project = TempProject::<ConfigurableArtifacts>::dapptools().unwrap();

    let src = project
        .add_source(
            "DssSpell.t",
            r#"
    pragma solidity ^0.8.10;
    import "./DssSpell.t.base.sol";

   contract DssSpellTest is DssSpellTestBase { }
   "#,
        )
        .unwrap();

    let base = project
        .add_source(
            "DssSpell.t.base",
            r#"
    pragma solidity ^0.8.10;

  contract DssSpellTestBase {
       address deployed_spell;
       function setUp() public {
           deployed_spell = address(0xA867399B43aF7790aC800f2fF3Fa7387dc52Ec5E);
       }
  }
   "#,
        )
        .unwrap();

    let graph = Graph::resolve(project.paths()).unwrap();
    assert_eq!(graph.files().len(), 2);
    assert_eq!(graph.files().clone(), HashMap::from([(base, 0), (src, 1),]));
    assert_eq!(graph.imported_nodes(1).to_vec(), vec![0]);

    let compiled = project.compile().unwrap();
    assert!(!compiled.has_compiler_errors());
    assert!(compiled.find_first("DssSpellTest").is_some());
    assert!(compiled.find_first("DssSpellTestBase").is_some());

    // nothing to compile
    let compiled = project.compile().unwrap();
    assert!(compiled.is_unchanged());
    assert!(compiled.find_first("DssSpellTest").is_some());
    assert!(compiled.find_first("DssSpellTestBase").is_some());

    let cache = SolFilesCache::read(&project.paths().cache).unwrap();
    assert_eq!(cache.files.len(), 2);

    let mut artifacts = compiled.into_artifacts().collect::<HashMap<_, _>>();

    // overwrite import
    let _ = project
        .add_source(
            "DssSpell.t.base",
            r#"
    pragma solidity ^0.8.10;

  contract DssSpellTestBase {
       address deployed_spell;
       function setUp() public {
           deployed_spell = address(0);
       }
  }
   "#,
        )
        .unwrap();
    let graph = Graph::resolve(project.paths()).unwrap();
    assert_eq!(graph.files().len(), 2);

    let compiled = project.compile().unwrap();
    assert!(compiled.find_first("DssSpellTest").is_some());
    assert!(compiled.find_first("DssSpellTestBase").is_some());
    // ensure change is detected
    assert!(!compiled.is_unchanged());

    // and all recompiled artifacts are different
    for (p, artifact) in compiled.into_artifacts() {
        let other = artifacts.remove(&p).unwrap();
        assert_ne!(artifact, other);
    }
}

#[test]
fn can_emit_build_info() {
    let mut project = TempProject::dapptools().unwrap();
    project.project_mut().build_info = true;
    project
        .add_source(
            "A",
            r#"
pragma solidity ^0.8.10;
import "./B.sol";
contract A { }
"#,
        )
        .unwrap();

    project
        .add_source(
            "B",
            r#"
pragma solidity ^0.8.10;
contract B { }
"#,
        )
        .unwrap();

    let compiled = project.compile().unwrap();
    assert!(!compiled.has_compiler_errors());

    let info_dir = project.project().build_info_path();
    assert!(info_dir.exists());

    let mut build_info_count = 0;
    for entry in fs::read_dir(info_dir).unwrap() {
        let _info = BuildInfo::read(entry.unwrap().path()).unwrap();
        build_info_count += 1;
    }
    assert_eq!(build_info_count, 1);
}

#[test]
fn can_compile_dapp_sample_with_cache() {
    let tmp_dir = tempfile::tempdir().unwrap();
    let root = tmp_dir.path();
    let cache = root.join("cache").join(SOLIDITY_FILES_CACHE_FILENAME);
    let artifacts = root.join("out");

    let manifest_dir = PathBuf::from(env!("CARGO_MANIFEST_DIR"));
    let orig_root = manifest_dir.join("test-data/dapp-sample");
    let cache_testdata_dir = manifest_dir.join("test-data/cache-sample/");
    copy_dir_all(orig_root, &tmp_dir).unwrap();
    let paths = ProjectPathsConfig::builder()
        .cache(cache)
        .sources(root.join("src"))
        .artifacts(artifacts)
        .lib(root.join("lib"))
        .root(root)
        .build()
        .unwrap();

    // first compile
    let project = Project::builder().paths(paths).build().unwrap();
    let compiled = project.compile().unwrap();
    assert!(compiled.find_first("Dapp").is_some());
    assert!(!compiled.has_compiler_errors());

    // cache is used when nothing to compile
    let compiled = project.compile().unwrap();
    assert!(compiled.find_first("Dapp").is_some());
    assert!(compiled.is_unchanged());

    // deleted artifacts cause recompile even with cache
    std::fs::remove_dir_all(&project.artifacts_path()).unwrap();
    let compiled = project.compile().unwrap();
    assert!(compiled.find_first("Dapp").is_some());
    assert!(!compiled.is_unchanged());

    // new file is compiled even with partial cache
    std::fs::copy(cache_testdata_dir.join("NewContract.sol"), root.join("src/NewContract.sol"))
        .unwrap();
    let compiled = project.compile().unwrap();
    assert!(compiled.find_first("Dapp").is_some());
    assert!(compiled.find_first("NewContract").is_some());
    assert!(!compiled.is_unchanged());
    assert_eq!(
        compiled.into_artifacts().map(|(artifact_id, _)| artifact_id.name).collect::<HashSet<_>>(),
        HashSet::from([
            "Dapp".to_string(),
            "DappTest".to_string(),
            "DSTest".to_string(),
            "NewContract".to_string(),
        ])
    );

    // old cached artifact is not taken from the cache
    std::fs::copy(cache_testdata_dir.join("Dapp.sol"), root.join("src/Dapp.sol")).unwrap();
    let compiled = project.compile().unwrap();
    assert_eq!(
        compiled.into_artifacts().map(|(artifact_id, _)| artifact_id.name).collect::<HashSet<_>>(),
        HashSet::from([
            "DappTest".to_string(),
            "NewContract".to_string(),
            "DSTest".to_string(),
            "Dapp".to_string(),
        ])
    );

    // deleted artifact is not taken from the cache
    std::fs::remove_file(&project.paths.sources.join("Dapp.sol")).unwrap();
    let compiled: ProjectCompileOutput<_> = project.compile().unwrap();
    assert!(compiled.find_first("Dapp").is_none());
}

fn copy_dir_all(src: impl AsRef<Path>, dst: impl AsRef<Path>) -> io::Result<()> {
    std::fs::create_dir_all(&dst)?;
    for entry in std::fs::read_dir(src)? {
        let entry = entry?;
        let ty = entry.file_type()?;
        if ty.is_dir() {
            copy_dir_all(entry.path(), dst.as_ref().join(entry.file_name()))?;
        } else {
            std::fs::copy(entry.path(), dst.as_ref().join(entry.file_name()))?;
        }
    }
    Ok(())
}

#[test]
fn can_flatten_file() {
    let root = PathBuf::from(env!("CARGO_MANIFEST_DIR")).join("test-data/test-contract-libs");
    let target = root.join("src").join("Foo.sol");
    let paths = ProjectPathsConfig::builder()
        .sources(root.join("src"))
        .lib(root.join("lib1"))
        .lib(root.join("lib2"));
    let project = TempProject::<ConfigurableArtifacts>::new(paths).unwrap();

    let result = project.flatten(&target);
    assert!(result.is_ok());

    let result = result.unwrap();
    assert!(!result.contains("import"));
    assert!(result.contains("contract Foo"));
    assert!(result.contains("contract Bar"));
}

#[test]
fn can_flatten_file_with_external_lib() {
    let root = PathBuf::from(env!("CARGO_MANIFEST_DIR")).join("test-data/hardhat-sample");
    let paths = ProjectPathsConfig::builder()
        .sources(root.join("contracts"))
        .lib(root.join("node_modules"));
    let project = TempProject::<ConfigurableArtifacts>::new(paths).unwrap();

    let target = root.join("contracts").join("Greeter.sol");

    let result = project.flatten(&target);
    assert!(result.is_ok());

    let result = result.unwrap();
    assert!(!result.contains("import"));
    assert!(result.contains("library console"));
    assert!(result.contains("contract Greeter"));
}

#[test]
fn can_flatten_file_in_dapp_sample() {
    let root = PathBuf::from(env!("CARGO_MANIFEST_DIR")).join("test-data/dapp-sample");
    let paths = ProjectPathsConfig::builder().sources(root.join("src")).lib(root.join("lib"));
    let project = TempProject::<ConfigurableArtifacts>::new(paths).unwrap();

    let target = root.join("src/Dapp.t.sol");

    let result = project.flatten(&target);
    assert!(result.is_ok());

    let result = result.unwrap();
    assert!(!result.contains("import"));
    assert!(result.contains("contract DSTest"));
    assert!(result.contains("contract Dapp"));
    assert!(result.contains("contract DappTest"));
}

#[test]
fn can_flatten_unique() {
    let project = TempProject::dapptools().unwrap();

    let f = project
        .add_source(
            "A",
            r#"
pragma solidity ^0.8.10;
import "./C.sol";
import "./B.sol";
contract A { }
"#,
        )
        .unwrap();

    project
        .add_source(
            "B",
            r#"
pragma solidity ^0.8.10;
import "./C.sol";
contract B { }
"#,
        )
        .unwrap();

    project
        .add_source(
            "C",
            r#"
pragma solidity ^0.8.10;
import "./A.sol";
contract C { }
"#,
        )
        .unwrap();

    let result = project.flatten(&f).unwrap();

    assert_eq!(
        result,
        r#"pragma solidity ^0.8.10;

contract C { }

contract B { }

contract A { }
"#
    );
}

#[test]
fn can_flatten_experimental_pragma() {
    let project = TempProject::dapptools().unwrap();

    let f = project
        .add_source(
            "A",
            r#"
pragma solidity ^0.8.10;
pragma experimental ABIEncoderV2;
import "./C.sol";
import "./B.sol";
contract A { }
"#,
        )
        .unwrap();

    project
        .add_source(
            "B",
            r#"
pragma solidity ^0.8.10;
pragma experimental ABIEncoderV2;
import "./C.sol";
contract B { }
"#,
        )
        .unwrap();

    project
        .add_source(
            "C",
            r#"
pragma solidity ^0.8.10;
pragma experimental ABIEncoderV2;
import "./A.sol";
contract C { }
"#,
        )
        .unwrap();

    let result = project.flatten(&f).unwrap();

    assert_eq!(
        result,
        r#"pragma solidity ^0.8.10;
pragma experimental ABIEncoderV2;

contract C { }

contract B { }

contract A { }
"#
    );
}

#[test]
fn can_flatten_file_with_duplicates() {
    let root = PathBuf::from(env!("CARGO_MANIFEST_DIR")).join("test-data/test-flatten-duplicates");
    let paths = ProjectPathsConfig::builder().sources(root.join("contracts"));
    let project = TempProject::<ConfigurableArtifacts>::new(paths).unwrap();

    let target = root.join("contracts/FooBar.sol");

    let result = project.flatten(&target);
    assert!(result.is_ok());

    let result = result.unwrap();
    assert_eq!(
        result,
        r#"//SPDX-License-Identifier: UNLICENSED
pragma solidity >=0.6.0;

contract Bar {}

contract Foo {}

contract FooBar {}
"#
    );
}

#[test]
fn can_flatten_on_solang_failure() {
    let root =
        PathBuf::from(env!("CARGO_MANIFEST_DIR")).join("test-data/test-flatten-solang-failure");
    let paths = ProjectPathsConfig::builder().sources(&root.join("contracts"));
    let project = TempProject::<ConfigurableArtifacts>::new(paths).unwrap();

    let target = root.join("contracts/Contract.sol");

    let result = project.flatten(&target);
    assert!(result.is_ok());

    let result = result.unwrap();
    assert_eq!(
        result,
        r#"// SPDX-License-Identifier: UNLICENSED
pragma solidity ^0.8.10;

library Lib {}

// Intentionally erroneous code
contract Contract {
    failure();
}
"#
    );
}

#[test]
fn can_flatten_multiline() {
    let project = TempProject::dapptools().unwrap();

    let f = project
        .add_source(
            "A",
            r#"
pragma solidity ^0.8.10;
import "./C.sol";
import {
    IllegalArgument,
    IllegalState
} from "./Errors.sol";
contract A { }
"#,
        )
        .unwrap();

    project
        .add_source(
            "Errors",
            r#"
pragma solidity ^0.8.10;
error IllegalArgument();
error IllegalState();
"#,
        )
        .unwrap();

    project
        .add_source(
            "C",
            r#"
pragma solidity ^0.8.10;
contract C { }
"#,
        )
        .unwrap();

    let result = project.flatten(&f).unwrap();
    assert_eq!(
        result,
        r#"pragma solidity ^0.8.10;

contract C { }

error IllegalArgument();
error IllegalState();

contract A { }
"#
    );
}

#[test]
fn can_flatten_remove_extra_spacing() {
    let project = TempProject::dapptools().unwrap();

    let f = project
        .add_source(
            "A",
            r#"pragma solidity ^0.8.10;
import "./C.sol";
import "./B.sol";
contract A { }
"#,
        )
        .unwrap();

    project
        .add_source(
            "B",
            r#"// This is a B Contract
pragma solidity ^0.8.10;

import "./C.sol";

contract B { }
"#,
        )
        .unwrap();

    project
        .add_source(
            "C",
            r#"pragma solidity ^0.8.10;
contract C { }
"#,
        )
        .unwrap();

    let result = project.flatten(&f).unwrap();
    assert_eq!(
        result,
        r#"pragma solidity ^0.8.10;

contract C { }

// This is a B Contract

contract B { }

contract A { }
"#
    );
}

#[test]
fn can_flatten_with_alias() {
    let project = TempProject::dapptools().unwrap();

    let f = project
        .add_source(
            "Contract",
            r#"pragma solidity ^0.8.10;
import { ParentContract as Parent } from "./Parent.sol";
import { AnotherParentContract as AnotherParent } from "./AnotherParent.sol";
import { PeerContract as Peer } from "./Peer.sol";
import { MathLibrary as Math } from "./Math.sol";
import * as Lib from "./SomeLib.sol";

contract Contract is Parent,
    AnotherParent {
    using Math for uint256;

    string public usingString = "using Math for uint256;";
    string public inheritanceString = "\"Contract is Parent {\"";
    string public castString = 'Peer(smth) ';
    string public methodString = '\' Math.max()';

    Peer public peer;

    error Peer();

    constructor(address _peer) {
        peer = Peer(_peer);
    }

    function Math(uint256 value) external pure returns (uint256) {
        return Math.minusOne(Math.max() - value.diffMax());
    }
}
"#,
        )
        .unwrap();

    project
        .add_source(
            "Parent",
            r#"pragma solidity ^0.8.10;
contract ParentContract { }
"#,
        )
        .unwrap();

    project
        .add_source(
            "AnotherParent",
            r#"pragma solidity ^0.8.10;
contract AnotherParentContract { }
"#,
        )
        .unwrap();

    project
        .add_source(
            "Peer",
            r#"pragma solidity ^0.8.10;
contract PeerContract { }
"#,
        )
        .unwrap();

    project
        .add_source(
            "Math",
            r#"pragma solidity ^0.8.10;
library MathLibrary {
    function minusOne(uint256 val) internal returns (uint256) {
        return val - 1;
    }

    function max() internal returns (uint256) {
        return type(uint256).max;
    }

    function diffMax(uint256 value) internal returns (uint256) {
        return type(uint256).max - value;
    }
}
"#,
        )
        .unwrap();

    project
        .add_source(
            "SomeLib",
            r#"pragma solidity ^0.8.10;
library SomeLib { }
"#,
        )
        .unwrap();

    let result = project.flatten(&f).unwrap();
    assert_eq!(
        result,
        r#"pragma solidity ^0.8.10;

contract ParentContract { }

contract AnotherParentContract { }

contract PeerContract { }

library MathLibrary {
    function minusOne(uint256 val) internal returns (uint256) {
        return val - 1;
    }

    function max() internal returns (uint256) {
        return type(uint256).max;
    }

    function diffMax(uint256 value) internal returns (uint256) {
        return type(uint256).max - value;
    }
}

library SomeLib { }

contract Contract is ParentContract,
    AnotherParentContract {
    using MathLibrary for uint256;

    string public usingString = "using Math for uint256;";
    string public inheritanceString = "\"Contract is Parent {\"";
    string public castString = 'Peer(smth) ';
    string public methodString = '\' Math.max()';

    PeerContract public peer;

    error Peer();

    constructor(address _peer) {
        peer = PeerContract(_peer);
    }

    function Math(uint256 value) external pure returns (uint256) {
        return MathLibrary.minusOne(MathLibrary.max() - value.diffMax());
    }
}
"#
    );
}

#[test]
fn can_flatten_with_version_pragma_after_imports() {
    let project = TempProject::dapptools().unwrap();

    let f = project
        .add_source(
            "A",
            r#"
pragma solidity ^0.8.10;

import * as B from "./B.sol";

contract A { }
"#,
        )
        .unwrap();

    project
        .add_source(
            "B",
            r#"
import D from "./D.sol";
pragma solidity ^0.8.10;
import * as C from "./C.sol";
contract B { }
"#,
        )
        .unwrap();

    project
        .add_source(
            "C",
            r#"
pragma solidity ^0.8.10;
contract C { }
"#,
        )
        .unwrap();

    project
        .add_source(
            "D",
            r#"
pragma solidity ^0.8.10;
contract D { }
"#,
        )
        .unwrap();

    let result = project.flatten(&f).unwrap();
    assert_eq!(
        result,
        r#"pragma solidity ^0.8.10;

contract D { }

contract C { }

contract B { }

contract A { }
"#
    );
}

#[test]
fn can_detect_type_error() {
    let project = TempProject::<ConfigurableArtifacts>::dapptools().unwrap();

    project
        .add_source(
            "Contract",
            r#"
    pragma solidity ^0.8.10;

   contract Contract {
        function xyz() public {
            require(address(0), "Error");
        }
   }
   "#,
        )
        .unwrap();

    let compiled = project.compile().unwrap();
    assert!(compiled.has_compiler_errors());
}

#[test]
fn can_compile_single_files() {
    let tmp = TempProject::dapptools().unwrap();

    let f = tmp
        .add_contract(
            "examples/Foo",
            r#"
    pragma solidity ^0.8.10;

    contract Foo {}
   "#,
        )
        .unwrap();

    let compiled = tmp.project().compile_file(f.clone()).unwrap();
    assert!(!compiled.has_compiler_errors());
    assert!(compiled.find_first("Foo").is_some());

    let bar = tmp
        .add_contract(
            "examples/Bar",
            r#"
    pragma solidity ^0.8.10;

    contract Bar {}
   "#,
        )
        .unwrap();

    let compiled = tmp.project().compile_files(vec![f, bar]).unwrap();
    assert!(!compiled.has_compiler_errors());
    assert!(compiled.find_first("Foo").is_some());
    assert!(compiled.find_first("Bar").is_some());
}

#[test]
fn consistent_bytecode() {
    let tmp = TempProject::dapptools().unwrap();

    tmp.add_source(
        "LinkTest",
        r#"
// SPDX-License-Identifier: MIT
library LibTest {
    function foobar(uint256 a) public view returns (uint256) {
    	return a * 100;
    }
}
contract LinkTest {
    function foo() public returns (uint256) {
        return LibTest.foobar(1);
    }
}
"#,
    )
    .unwrap();

    let compiled = tmp.compile().unwrap();
    assert!(!compiled.has_compiler_errors());

    let contract = compiled.find_first("LinkTest").unwrap();
    let bytecode = &contract.bytecode.as_ref().unwrap().object;
    assert!(bytecode.is_unlinked());
    let s = bytecode.as_str().unwrap();
    assert!(!s.starts_with("0x"));

    let s = serde_json::to_string(&bytecode).unwrap();
    assert_eq!(bytecode.clone(), serde_json::from_str(&s).unwrap());
}

#[test]
fn can_apply_libraries() {
    let mut tmp = TempProject::dapptools().unwrap();

    tmp.add_source(
        "LinkTest",
        r#"
// SPDX-License-Identifier: MIT
import "./MyLib.sol";
contract LinkTest {
    function foo() public returns (uint256) {
        return MyLib.foobar(1);
    }
}
"#,
    )
    .unwrap();

    let lib = tmp
        .add_source(
            "MyLib",
            r#"
// SPDX-License-Identifier: MIT
library MyLib {
    function foobar(uint256 a) public view returns (uint256) {
    	return a * 100;
    }
}
"#,
        )
        .unwrap();

    let compiled = tmp.compile().unwrap();
    assert!(!compiled.has_compiler_errors());

    assert!(compiled.find_first("MyLib").is_some());
    let contract = compiled.find_first("LinkTest").unwrap();
    let bytecode = &contract.bytecode.as_ref().unwrap().object;
    assert!(bytecode.is_unlinked());

    // provide the library settings to let solc link
    tmp.project_mut().solc_config.settings.libraries = BTreeMap::from([(
        lib,
        BTreeMap::from([("MyLib".to_string(), format!("{:?}", Address::zero()))]),
    )])
    .into();

    let compiled = tmp.compile().unwrap();
    assert!(!compiled.has_compiler_errors());

    assert!(compiled.find_first("MyLib").is_some());
    let contract = compiled.find_first("LinkTest").unwrap();
    let bytecode = &contract.bytecode.as_ref().unwrap().object;
    assert!(!bytecode.is_unlinked());

    let libs = Libraries::parse(&[format!("./src/MyLib.sol:MyLib:{:?}", Address::zero())]).unwrap();
    // provide the library settings to let solc link
    tmp.project_mut().solc_config.settings.libraries = libs.with_applied_remappings(tmp.paths());

    let compiled = tmp.compile().unwrap();
    assert!(!compiled.has_compiler_errors());

    assert!(compiled.find_first("MyLib").is_some());
    let contract = compiled.find_first("LinkTest").unwrap();
    let bytecode = &contract.bytecode.as_ref().unwrap().object;
    assert!(!bytecode.is_unlinked());
}

#[test]
fn can_apply_libraries_with_remappings() {
    let mut tmp = TempProject::dapptools().unwrap();

    let remapping = tmp.paths().libraries[0].join("remapping");
    tmp.paths_mut()
        .remappings
        .push(Remapping::from_str(&format!("remapping/={}/", remapping.display())).unwrap());

    tmp.add_source(
        "LinkTest",
        r#"
// SPDX-License-Identifier: MIT
import "remapping/MyLib.sol";
contract LinkTest {
    function foo() public returns (uint256) {
        return MyLib.foobar(1);
    }
}
"#,
    )
    .unwrap();

    tmp.add_lib(
        "remapping/MyLib",
        r#"
// SPDX-License-Identifier: MIT
library MyLib {
    function foobar(uint256 a) public view returns (uint256) {
    	return a * 100;
    }
}
"#,
    )
    .unwrap();

    let compiled = tmp.compile().unwrap();
    assert!(!compiled.has_compiler_errors());

    assert!(compiled.find_first("MyLib").is_some());
    let contract = compiled.find_first("LinkTest").unwrap();
    let bytecode = &contract.bytecode.as_ref().unwrap().object;
    assert!(bytecode.is_unlinked());

    let libs =
        Libraries::parse(&[format!("remapping/MyLib.sol:MyLib:{:?}", Address::zero())]).unwrap(); // provide the library settings to let solc link
    tmp.project_mut().solc_config.settings.libraries = libs.with_applied_remappings(tmp.paths());

    let compiled = tmp.compile().unwrap();
    assert!(!compiled.has_compiler_errors());

    assert!(compiled.find_first("MyLib").is_some());
    let contract = compiled.find_first("LinkTest").unwrap();
    let bytecode = &contract.bytecode.as_ref().unwrap().object;
    assert!(!bytecode.is_unlinked());
}
#[test]
fn can_recompile_with_changes() {
    let mut tmp = TempProject::dapptools().unwrap();
    tmp.project_mut().allowed_lib_paths = vec![tmp.root().join("modules")].into();

    let content = r#"
    pragma solidity ^0.8.10;
    import "../modules/B.sol";
    contract A {}
   "#;
    tmp.add_source("A", content).unwrap();

    tmp.add_contract(
        "modules/B",
        r#"
    pragma solidity ^0.8.10;
    contract B {}
   "#,
    )
    .unwrap();

    let compiled = tmp.compile().unwrap();
    assert!(!compiled.has_compiler_errors());
    assert!(compiled.find_first("A").is_some());
    assert!(compiled.find_first("B").is_some());

    let compiled = tmp.compile().unwrap();
    assert!(compiled.find_first("A").is_some());
    assert!(compiled.find_first("B").is_some());
    assert!(compiled.is_unchanged());

    // modify A.sol
    tmp.add_source("A", format!("{}\n", content)).unwrap();
    let compiled = tmp.compile().unwrap();
    assert!(!compiled.has_compiler_errors());
    assert!(!compiled.is_unchanged());
    assert!(compiled.find_first("A").is_some());
    assert!(compiled.find_first("B").is_some());
}

#[test]
fn can_recompile_with_lowercase_names() {
    let tmp = TempProject::dapptools().unwrap();

    tmp.add_source(
        "deployProxy.sol",
        r#"
    pragma solidity =0.8.12;
    contract DeployProxy {}
   "#,
    )
    .unwrap();

    let upgrade = r#"
    pragma solidity =0.8.12;
    import "./deployProxy.sol";
    import "./ProxyAdmin.sol";
    contract UpgradeProxy {}
   "#;
    tmp.add_source("upgradeProxy.sol", upgrade).unwrap();

    tmp.add_source(
        "ProxyAdmin.sol",
        r#"
    pragma solidity =0.8.12;
    contract ProxyAdmin {}
   "#,
    )
    .unwrap();

    let compiled = tmp.compile().unwrap();
    assert!(!compiled.has_compiler_errors());
    assert!(compiled.find_first("DeployProxy").is_some());
    assert!(compiled.find_first("UpgradeProxy").is_some());
    assert!(compiled.find_first("ProxyAdmin").is_some());

    let artifacts = tmp.artifacts_snapshot().unwrap();
    assert_eq!(artifacts.artifacts.as_ref().len(), 3);
    artifacts.assert_artifacts_essentials_present();

    let compiled = tmp.compile().unwrap();
    assert!(compiled.find_first("DeployProxy").is_some());
    assert!(compiled.find_first("UpgradeProxy").is_some());
    assert!(compiled.find_first("ProxyAdmin").is_some());
    assert!(compiled.is_unchanged());

    // modify upgradeProxy.sol
    tmp.add_source("upgradeProxy.sol", format!("{}\n", upgrade)).unwrap();
    let compiled = tmp.compile().unwrap();
    assert!(!compiled.has_compiler_errors());
    assert!(!compiled.is_unchanged());
    assert!(compiled.find_first("DeployProxy").is_some());
    assert!(compiled.find_first("UpgradeProxy").is_some());
    assert!(compiled.find_first("ProxyAdmin").is_some());

    let artifacts = tmp.artifacts_snapshot().unwrap();
    assert_eq!(artifacts.artifacts.as_ref().len(), 3);
    artifacts.assert_artifacts_essentials_present();
}

#[test]
fn can_recompile_unchanged_with_empty_files() {
    let tmp = TempProject::dapptools().unwrap();

    tmp.add_source(
        "A",
        r#"
    pragma solidity ^0.8.10;
    import "./B.sol";
    contract A {}
   "#,
    )
    .unwrap();

    tmp.add_source(
        "B",
        r#"
    pragma solidity ^0.8.10;
    import "./C.sol";
   "#,
    )
    .unwrap();

    let c = r#"
    pragma solidity ^0.8.10;
    contract C {}
   "#;
    tmp.add_source("C", c).unwrap();

    let compiled = tmp.compile().unwrap();
    assert!(!compiled.has_compiler_errors());
    assert!(compiled.find_first("A").is_some());
    assert!(compiled.find_first("C").is_some());

    let compiled = tmp.compile().unwrap();
    assert!(compiled.find_first("A").is_some());
    assert!(compiled.find_first("C").is_some());
    assert!(compiled.is_unchanged());

    // modify C.sol
    tmp.add_source("C", format!("{}\n", c)).unwrap();
    let compiled = tmp.compile().unwrap();
    assert!(!compiled.has_compiler_errors());
    assert!(!compiled.is_unchanged());
    assert!(compiled.find_first("A").is_some());
    assert!(compiled.find_first("C").is_some());
}

#[test]
fn can_emit_empty_artifacts() {
    let tmp = TempProject::dapptools().unwrap();

    let top_level = tmp
        .add_source(
            "top_level",
            r#"
    function test() {}
   "#,
        )
        .unwrap();

    tmp.add_source(
        "Contract",
        r#"
// SPDX-License-Identifier: UNLICENSED
pragma solidity 0.8.10;

import "./top_level.sol";

contract Contract {
    function a() public{
        test();
    }
}
   "#,
    )
    .unwrap();

    let compiled = tmp.compile().unwrap();
    assert!(!compiled.has_compiler_errors());
    assert!(compiled.find_first("Contract").is_some());
    assert!(compiled.find_first("top_level").is_some());
    let mut artifacts = tmp.artifacts_snapshot().unwrap();

    assert_eq!(artifacts.artifacts.as_ref().len(), 2);

    let mut top_level =
        artifacts.artifacts.as_mut().remove(top_level.to_string_lossy().as_ref()).unwrap();

    assert_eq!(top_level.len(), 1);

    let artifact = top_level.remove("top_level").unwrap().remove(0);
    assert!(artifact.artifact.ast.is_some());

    // recompile
    let compiled = tmp.compile().unwrap();
    assert!(compiled.is_unchanged());

    // modify standalone file

    tmp.add_source(
        "top_level",
        r#"
    error MyError();
    function test() {}
   "#,
    )
    .unwrap();
    let compiled = tmp.compile().unwrap();
    assert!(!compiled.is_unchanged());
}

#[test]
fn can_detect_contract_def_source_files() {
    let tmp = TempProject::dapptools().unwrap();

    let mylib = tmp
        .add_source(
            "MyLib",
            r#"
        pragma solidity 0.8.10;
        library MyLib {
        }
   "#,
        )
        .unwrap();

    let myinterface = tmp
        .add_source(
            "MyInterface",
            r#"
        pragma solidity 0.8.10;
        interface MyInterface {}
   "#,
        )
        .unwrap();

    let mycontract = tmp
        .add_source(
            "MyContract",
            r#"
        pragma solidity 0.8.10;
        contract MyContract {}
   "#,
        )
        .unwrap();

    let myabstract_contract = tmp
        .add_source(
            "MyAbstractContract",
            r#"
        pragma solidity 0.8.10;
        contract MyAbstractContract {}
   "#,
        )
        .unwrap();

    let myerr = tmp
        .add_source(
            "MyError",
            r#"
        pragma solidity 0.8.10;
       error MyError();
   "#,
        )
        .unwrap();

    let myfunc = tmp
        .add_source(
            "MyFunction",
            r#"
        pragma solidity 0.8.10;
        function abc(){}
   "#,
        )
        .unwrap();

    let compiled = tmp.compile().unwrap();
    assert!(!compiled.has_compiler_errors());

    let mut sources = compiled.output().sources;
    let myfunc = sources.remove_by_path(myfunc.to_string_lossy()).unwrap();
    assert!(!myfunc.contains_contract_definition());

    let myerr = sources.remove_by_path(myerr.to_string_lossy()).unwrap();
    assert!(!myerr.contains_contract_definition());

    let mylib = sources.remove_by_path(mylib.to_string_lossy()).unwrap();
    assert!(mylib.contains_contract_definition());

    let myabstract_contract =
        sources.remove_by_path(myabstract_contract.to_string_lossy()).unwrap();
    assert!(myabstract_contract.contains_contract_definition());

    let myinterface = sources.remove_by_path(myinterface.to_string_lossy()).unwrap();
    assert!(myinterface.contains_contract_definition());

    let mycontract = sources.remove_by_path(mycontract.to_string_lossy()).unwrap();
    assert!(mycontract.contains_contract_definition());
}

#[test]
fn can_compile_sparse_with_link_references() {
    let tmp = TempProject::dapptools().unwrap();

    tmp.add_source(
        "ATest.t.sol",
        r#"
    pragma solidity =0.8.12;
    import {MyLib} from "./mylib.sol";
    contract ATest {
      function test_mylib() public returns (uint256) {
         return MyLib.doStuff();
      }
    }
   "#,
    )
    .unwrap();

    let my_lib_path = tmp
        .add_source(
            "mylib.sol",
            r#"
    pragma solidity =0.8.12;
    library MyLib {
       function doStuff() external pure returns (uint256) {return 1337;}
    }
   "#,
        )
        .unwrap();

    let mut compiled = tmp.compile_sparse(TestFileFilter::default()).unwrap();
    assert!(!compiled.has_compiler_errors());

    let mut output = compiled.clone().output();

    assert!(compiled.find_first("ATest").is_some());
    assert!(compiled.find_first("MyLib").is_some());
    let lib = compiled.remove_first("MyLib").unwrap();
    assert!(lib.bytecode.is_some());
    let lib = compiled.remove_first("MyLib");
    assert!(lib.is_none());

    let mut dup = output.clone();
    let lib = dup.remove_first("MyLib");
    assert!(lib.is_some());
    let lib = dup.remove_first("MyLib");
    assert!(lib.is_none());

    dup = output.clone();
    let lib = dup.remove(my_lib_path.to_string_lossy(), "MyLib");
    assert!(lib.is_some());
    let lib = dup.remove(my_lib_path.to_string_lossy(), "MyLib");
    assert!(lib.is_none());

    let info = ContractInfo::new(format!("{}:{}", my_lib_path.to_string_lossy(), "MyLib"));
    let lib = output.remove_contract(&info);
    assert!(lib.is_some());
    let lib = output.remove_contract(&info);
    assert!(lib.is_none());
}

#[test]
fn can_sanitize_bytecode_hash() {
    let mut tmp = TempProject::dapptools().unwrap();
    tmp.project_mut().solc_config.settings.metadata = Some(BytecodeHash::Ipfs.into());

    tmp.add_source(
        "A",
        r#"
    pragma solidity =0.5.17;
    contract A {}
   "#,
    )
    .unwrap();

    let compiled = tmp.compile().unwrap();
    assert!(!compiled.has_compiler_errors());
    assert!(compiled.find_first("A").is_some());
}

#[test]
fn can_compile_std_json_input() {
    let tmp = TempProject::dapptools_init().unwrap();
    tmp.assert_no_errors();
    let source = tmp.list_source_files().into_iter().find(|p| p.ends_with("Dapp.t.sol")).unwrap();
    let input = tmp.project().standard_json_input(source).unwrap();

    assert!(input.settings.remappings.contains(&"ds-test/=lib/ds-test/src/".parse().unwrap()));
    let input: CompilerInput = input.into();
    assert!(input.sources.contains_key(Path::new("lib/ds-test/src/test.sol")));

    // should be installed
    if let Some(solc) = Solc::find_svm_installed_version("0.8.10").ok().flatten() {
        let out = solc.compile(&input).unwrap();
        assert!(!out.has_error());
        assert!(out.sources.contains_key("lib/ds-test/src/test.sol"));
    }
}

#[test]
fn can_compile_model_checker_sample() {
    let root = PathBuf::from(env!("CARGO_MANIFEST_DIR")).join("test-data/model-checker-sample");
    let paths = ProjectPathsConfig::builder().sources(root);

    let mut project = TempProject::<ConfigurableArtifacts>::new(paths).unwrap();
    project.project_mut().solc_config.settings.model_checker = Some(ModelCheckerSettings {
        contracts: BTreeMap::new(),
        engine: Some(CHC),
        targets: None,
        timeout: Some(10000),
    });
    let compiled = project.compile().unwrap();

    assert!(compiled.find_first("Assert").is_some());
    assert!(!compiled.has_compiler_errors());
    assert!(compiled.has_compiler_warnings());
}

fn remove_solc_if_exists(version: &Version) {
    if Solc::find_svm_installed_version(version.to_string()).unwrap().is_some() {
        svm::remove_version(version).expect("failed to remove version")
    }
}

#[tokio::test(flavor = "multi_thread")]
async fn can_install_solc_and_compile_version() {
    let project = TempProject::dapptools().unwrap();
    let version = Version::new(0, 8, 10);

    project
        .add_source(
            "Contract",
            format!(
                r#"
pragma solidity {};
contract Contract {{ }}
"#,
                version
            ),
        )
        .unwrap();

    remove_solc_if_exists(&version);

    let compiled = project.compile().unwrap();
    assert!(!compiled.has_compiler_errors());
}

#[tokio::test(flavor = "multi_thread")]
async fn can_install_solc_and_compile_std_json_input_async() {
    let tmp = TempProject::dapptools_init().unwrap();
    tmp.assert_no_errors();
    let source = tmp.list_source_files().into_iter().find(|p| p.ends_with("Dapp.t.sol")).unwrap();
    let input = tmp.project().standard_json_input(source).unwrap();
    let solc = &tmp.project().solc;

    assert!(input.settings.remappings.contains(&"ds-test/=lib/ds-test/src/".parse().unwrap()));
    let input: CompilerInput = input.into();
    assert!(input.sources.contains_key(Path::new("lib/ds-test/src/test.sol")));

    remove_solc_if_exists(&solc.version().expect("failed to get version"));

    let out = solc.async_compile(&input).await.unwrap();
    assert!(!out.has_error());
    assert!(out.sources.contains_key("lib/ds-test/src/test.sol"));
}

#[test]
fn can_purge_obsolete_artifacts() {
    let mut project = TempProject::<ConfigurableArtifacts>::dapptools().unwrap();
    project.set_solc("0.8.10");
    project
        .add_source(
            "Contract",
            r#"
    pragma solidity >=0.8.10;

   contract Contract {
        function xyz() public {
        }
   }
   "#,
        )
        .unwrap();

    let compiled = project.compile().unwrap();
    assert!(!compiled.has_compiler_errors());
    assert!(!compiled.is_unchanged());
    assert_eq!(compiled.into_artifacts().count(), 1);

    project.set_solc("0.8.13");

    let compiled = project.compile().unwrap();
    assert!(!compiled.has_compiler_errors());
    assert!(!compiled.is_unchanged());
    assert_eq!(compiled.into_artifacts().count(), 1);
}

#[test]
fn can_parse_notice() {
    let mut project = TempProject::<ConfigurableArtifacts>::dapptools().unwrap();
    project.project_mut().artifacts.additional_values.userdoc = true;
    project.project_mut().solc_config.settings = project.project_mut().artifacts.settings();

    let contract = r#"
    pragma solidity $VERSION;

   contract Contract {
      string greeting;

        /**
         * @notice hello
         */    
         constructor(string memory _greeting) public {
            greeting = _greeting;
        }
        
        /**
         * @notice hello
         */
        function xyz() public {
        }
        
        /// @notice hello
        function abc() public {
        }
   }
   "#;
    project.add_source("Contract", contract.replace("$VERSION", "=0.5.17")).unwrap();

    let mut compiled = project.compile().unwrap();
    assert!(!compiled.has_compiler_errors());
    assert!(!compiled.is_unchanged());
    assert!(compiled.find_first("Contract").is_some());
    let userdoc = compiled.remove_first("Contract").unwrap().userdoc;

    assert_eq!(
        userdoc,
        Some(UserDoc {
            version: None,
            kind: None,
            methods: BTreeMap::from([
                ("abc()".to_string(), UserDocNotice::Notice { notice: "hello".to_string() }),
                ("xyz()".to_string(), UserDocNotice::Notice { notice: "hello".to_string() }),
                ("constructor".to_string(), UserDocNotice::Constructor("hello".to_string())),
            ]),
            events: BTreeMap::new(),
            errors: BTreeMap::new(),
            notice: None
        })
    );

    project.add_source("Contract", contract.replace("$VERSION", "^0.8.10")).unwrap();

    let mut compiled = project.compile().unwrap();
    assert!(!compiled.has_compiler_errors());
    assert!(!compiled.is_unchanged());
    assert!(compiled.find_first("Contract").is_some());
    let userdoc = compiled.remove_first("Contract").unwrap().userdoc;

    assert_eq!(
        userdoc,
        Some(UserDoc {
            version: Some(1),
            kind: Some("user".to_string()),
            methods: BTreeMap::from([
                ("abc()".to_string(), UserDocNotice::Notice { notice: "hello".to_string() }),
                ("xyz()".to_string(), UserDocNotice::Notice { notice: "hello".to_string() }),
                ("constructor".to_string(), UserDocNotice::Notice { notice: "hello".to_string() }),
            ]),
            events: BTreeMap::new(),
            errors: BTreeMap::new(),
            notice: None
        })
    );
}

#[test]
fn can_parse_doc() {
    let mut project = TempProject::<ConfigurableArtifacts>::dapptools().unwrap();
    project.project_mut().artifacts.additional_values.userdoc = true;
    project.project_mut().artifacts.additional_values.devdoc = true;
    project.project_mut().solc_config.settings = project.project_mut().artifacts.settings();

    let contract = r#"
// SPDX-License-Identifier: GPL-3.0-only
pragma solidity ^0.8.0;

/// @title Not an ERC20.
/// @author Notadev
/// @notice Do not use this.
/// @dev This is not an ERC20 implementation.
/// @custom:experimental This is an experimental contract.
interface INotERC20 {
    /// @notice Transfer tokens.
    /// @dev Transfer `amount` tokens to account `to`.
    /// @param to Target account.
    /// @param amount Transfer amount.
    /// @return A boolean value indicating whether the operation succeeded.
    function transfer(address to, uint256 amount) external returns (bool);

    /// @notice Transfer some tokens.
    /// @dev Emitted when transfer.
    /// @param from Source account.
    /// @param to Target account.
    /// @param value Transfer amount.
    event Transfer(address indexed from, address indexed to, uint256 value);

    /// @notice Insufficient balance for transfer.
    /// @dev Needed `required` but only `available` available.
    /// @param available Balance available.
    /// @param required Requested amount to transfer.
    error InsufficientBalance(uint256 available, uint256 required);
}

contract NotERC20 is INotERC20 {
    /// @inheritdoc INotERC20
    function transfer(address to, uint256 amount) external returns (bool) {
        return false;
    }
}
    "#;
    project.add_source("Contract", contract).unwrap();

    let mut compiled = project.compile().unwrap();
    assert!(!compiled.has_compiler_errors());
    assert!(!compiled.is_unchanged());

    assert!(compiled.find_first("INotERC20").is_some());
    let contract = compiled.remove_first("INotERC20").unwrap();
    assert_eq!(
        contract.userdoc,
        Some(UserDoc {
            version: Some(1),
            kind: Some("user".to_string()),
            notice: Some("Do not use this.".to_string()),
            methods: BTreeMap::from([(
                "transfer(address,uint256)".to_string(),
                UserDocNotice::Notice { notice: "Transfer tokens.".to_string() }
            ),]),
            events: BTreeMap::from([(
                "Transfer(address,address,uint256)".to_string(),
                UserDocNotice::Notice { notice: "Transfer some tokens.".to_string() }
            ),]),
            errors: BTreeMap::from([(
                "InsufficientBalance(uint256,uint256)".to_string(),
                vec![UserDocNotice::Notice {
                    notice: "Insufficient balance for transfer.".to_string()
                }]
            ),]),
        })
    );
    assert_eq!(
        contract.devdoc,
        Some(DevDoc {
            version: Some(1),
            kind: Some("dev".to_string()),
            author: Some("Notadev".to_string()),
            details: Some("This is not an ERC20 implementation.".to_string()),
            custom_experimental: Some("This is an experimental contract.".to_string()),
            methods: BTreeMap::from([(
                "transfer(address,uint256)".to_string(),
                MethodDoc {
                    details: Some("Transfer `amount` tokens to account `to`.".to_string()),
                    params: BTreeMap::from([
                        ("to".to_string(), "Target account.".to_string()),
                        ("amount".to_string(), "Transfer amount.".to_string())
                    ]),
                    returns: BTreeMap::from([(
                        "_0".to_string(),
                        "A boolean value indicating whether the operation succeeded.".to_string()
                    ),])
                }
            ),]),
            events: BTreeMap::from([(
                "Transfer(address,address,uint256)".to_string(),
                EventDoc {
                    details: Some("Emitted when transfer.".to_string()),
                    params: BTreeMap::from([
                        ("from".to_string(), "Source account.".to_string()),
                        ("to".to_string(), "Target account.".to_string()),
                        ("value".to_string(), "Transfer amount.".to_string()),
                    ]),
                }
            ),]),
            errors: BTreeMap::from([(
                "InsufficientBalance(uint256,uint256)".to_string(),
                vec![ErrorDoc {
                    details: Some("Needed `required` but only `available` available.".to_string()),
                    params: BTreeMap::from([
                        ("available".to_string(), "Balance available.".to_string()),
                        ("required".to_string(), "Requested amount to transfer.".to_string())
                    ]),
                }]
            ),]),
            title: Some("Not an ERC20.".to_string())
        })
    );

    assert!(compiled.find_first("NotERC20").is_some());
    let contract = compiled.remove_first("NotERC20").unwrap();
    assert_eq!(
        contract.userdoc,
        Some(UserDoc {
            version: Some(1),
            kind: Some("user".to_string()),
            notice: None,
            methods: BTreeMap::from([(
                "transfer(address,uint256)".to_string(),
                UserDocNotice::Notice { notice: "Transfer tokens.".to_string() }
            ),]),
            events: BTreeMap::from([(
                "Transfer(address,address,uint256)".to_string(),
                UserDocNotice::Notice { notice: "Transfer some tokens.".to_string() }
            ),]),
            errors: BTreeMap::from([(
                "InsufficientBalance(uint256,uint256)".to_string(),
                vec![UserDocNotice::Notice {
                    notice: "Insufficient balance for transfer.".to_string()
                }]
            ),]),
        })
    );
    assert_eq!(
        contract.devdoc,
        Some(DevDoc {
            version: Some(1),
            kind: Some("dev".to_string()),
            author: None,
            details: None,
            custom_experimental: None,
            methods: BTreeMap::from([(
                "transfer(address,uint256)".to_string(),
                MethodDoc {
                    details: Some("Transfer `amount` tokens to account `to`.".to_string()),
                    params: BTreeMap::from([
                        ("to".to_string(), "Target account.".to_string()),
                        ("amount".to_string(), "Transfer amount.".to_string())
                    ]),
                    returns: BTreeMap::from([(
                        "_0".to_string(),
                        "A boolean value indicating whether the operation succeeded.".to_string()
                    ),])
                }
            ),]),
            events: BTreeMap::new(),
            errors: BTreeMap::from([(
                "InsufficientBalance(uint256,uint256)".to_string(),
                vec![ErrorDoc {
                    details: Some("Needed `required` but only `available` available.".to_string()),
                    params: BTreeMap::from([
                        ("available".to_string(), "Balance available.".to_string()),
                        ("required".to_string(), "Requested amount to transfer.".to_string())
                    ]),
                }]
            ),]),
            title: None
        })
    );
}

#[test]
fn test_relative_cache_entries() {
    let project = TempProject::dapptools().unwrap();
    let _a = project
        .add_source(
            "A",
            r#"
pragma solidity ^0.8.10;
contract A { }
"#,
        )
        .unwrap();
    let _b = project
        .add_source(
            "B",
            r#"
pragma solidity ^0.8.10;
contract B { }
"#,
        )
        .unwrap();
    let _c = project
        .add_source(
            "C",
            r#"
pragma solidity ^0.8.10;
contract C { }
"#,
        )
        .unwrap();
    let _d = project
        .add_source(
            "D",
            r#"
pragma solidity ^0.8.10;
contract D { }
"#,
        )
        .unwrap();

    let compiled = project.compile().unwrap();
    assert!(!compiled.has_compiler_errors());

    let cache = SolFilesCache::read(project.cache_path()).unwrap();

    let entries = vec![
        PathBuf::from("src/A.sol"),
        PathBuf::from("src/B.sol"),
        PathBuf::from("src/C.sol"),
        PathBuf::from("src/D.sol"),
    ];
    assert_eq!(entries, cache.files.keys().cloned().collect::<Vec<_>>());

    let cache = SolFilesCache::read_joined(project.paths()).unwrap();

    assert_eq!(
        entries.into_iter().map(|p| project.root().join(p)).collect::<Vec<_>>(),
        cache.files.keys().cloned().collect::<Vec<_>>()
    );
}

#[test]
fn test_failure_after_removing_file() {
    let project = TempProject::dapptools().unwrap();
    project
        .add_source(
            "A",
            r#"
pragma solidity ^0.8.10;
import "./B.sol";
contract A { }
"#,
        )
        .unwrap();

    project
        .add_source(
            "B",
            r#"
pragma solidity ^0.8.10;
import "./C.sol";
contract B { }
"#,
        )
        .unwrap();

    let c = project
        .add_source(
            "C",
            r#"
pragma solidity ^0.8.10;
contract C { }
"#,
        )
        .unwrap();

    let compiled = project.compile().unwrap();
    assert!(!compiled.has_compiler_errors());

    fs::remove_file(c).unwrap();
    let compiled = project.compile().unwrap();
    assert!(compiled.has_compiler_errors());
}

#[test]
fn can_handle_conflicting_files() {
    let project = TempProject::<ConfigurableArtifacts>::dapptools().unwrap();

    project
        .add_source(
            "Greeter",
            r#"
    pragma solidity ^0.8.10;

    contract Greeter {}
   "#,
        )
        .unwrap();

    project
        .add_source(
            "tokens/Greeter",
            r#"
    pragma solidity ^0.8.10;

    contract Greeter {}
   "#,
        )
        .unwrap();

    let compiled = project.compile().unwrap();
    assert!(!compiled.has_compiler_errors());

    let artifacts = compiled.artifacts().count();
    assert_eq!(artifacts, 2);

    // nothing to compile
    let compiled = project.compile().unwrap();
    assert!(compiled.is_unchanged());
    let artifacts = compiled.artifacts().count();
    assert_eq!(artifacts, 2);

    let cache = SolFilesCache::read(project.cache_path()).unwrap();

    let mut source_files = cache.files.keys().cloned().collect::<Vec<_>>();
    source_files.sort_unstable();

    assert_eq!(
        source_files,
        vec![PathBuf::from("src/Greeter.sol"), PathBuf::from("src/tokens/Greeter.sol"),]
    );

    let mut artifacts = project.artifacts_snapshot().unwrap().artifacts;
    artifacts.strip_prefix_all(&project.paths().artifacts);

    assert_eq!(artifacts.len(), 2);
    let mut artifact_files = artifacts.artifact_files().map(|f| f.file.clone()).collect::<Vec<_>>();
    artifact_files.sort_unstable();

    assert_eq!(
        artifact_files,
        vec![
            PathBuf::from("Greeter.sol/Greeter.json"),
            PathBuf::from("tokens/Greeter.sol/Greeter.json"),
        ]
    );
}

#[test]
<<<<<<< HEAD
fn can_checkout_repo() {
    let project = TempProject::checkout("transmissions11/solmate").unwrap();

    let compiled = project.compile().unwrap();
    assert!(!compiled.has_compiler_errors());
    let _artifacts = project.artifacts_snapshot().unwrap();
=======
fn can_add_basic_contract_and_library() {
    let mut project = TempProject::<ConfigurableArtifacts>::dapptools().unwrap();

    let remapping = project.paths().libraries[0].join("remapping");
    project
        .paths_mut()
        .remappings
        .push(Remapping::from_str(&format!("remapping/={}/", remapping.display())).unwrap());

    let src = project.add_basic_source("Foo.sol", "^0.8.0").unwrap();

    let lib = project.add_basic_source("Bar.sol", "^0.8.0").unwrap();

    let graph = Graph::resolve(project.paths()).unwrap();
    assert_eq!(graph.files().len(), 2);
    assert_eq!(graph.files().clone(), HashMap::from([(src, 0), (lib, 1),]));

    let compiled = project.compile().unwrap();
    assert!(compiled.find_first("Foo").is_some());
    assert!(compiled.find_first("Bar").is_some());
    assert!(!compiled.has_compiler_errors());
>>>>>>> 64ac7d01
}<|MERGE_RESOLUTION|>--- conflicted
+++ resolved
@@ -2130,14 +2130,15 @@
 }
 
 #[test]
-<<<<<<< HEAD
 fn can_checkout_repo() {
     let project = TempProject::checkout("transmissions11/solmate").unwrap();
 
     let compiled = project.compile().unwrap();
     assert!(!compiled.has_compiler_errors());
     let _artifacts = project.artifacts_snapshot().unwrap();
-=======
+}
+
+#[test]
 fn can_add_basic_contract_and_library() {
     let mut project = TempProject::<ConfigurableArtifacts>::dapptools().unwrap();
 
@@ -2159,5 +2160,4 @@
     assert!(compiled.find_first("Foo").is_some());
     assert!(compiled.find_first("Bar").is_some());
     assert!(!compiled.has_compiler_errors());
->>>>>>> 64ac7d01
 }