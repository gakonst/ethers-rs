--- conflicted
+++ resolved
@@ -50,14 +50,10 @@
 
 [dev-dependencies]
 criterion = { version = "0.3", features = ["async_tokio"] }
-<<<<<<< HEAD
-pretty_assertions = "1.0.0"
 env_logger = "*"
 tracing-subscriber = {version = "0.3", default-features = false, features = ["env-filter", "fmt"]}
 rand = "0.8.4"
-=======
 pretty_assertions = "1.1.0"
->>>>>>> d56e34c5
 tempfile = "3.3.0"
 tokio = { version = "1.15.0", features = ["full"] }
 
