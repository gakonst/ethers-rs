--- conflicted
+++ resolved
@@ -1,17 +1,4 @@
-<<<<<<< HEAD
-use std::{convert::TryFrom, result::Result as StdResult};
-=======
-use crate::call::{ContractCall, ContractError};
-use ethers_core::{
-    abi::{Detokenize, Function, Token, Tokenizable},
-    types::{
-        transaction::eip2718::TypedTransaction, Address, BlockId, BlockNumber, Bytes,
-        NameOrAddress, U256,
-    },
-};
-use ethers_providers::{spoof::State, Middleware, PendingTransaction, RawCall};
-use std::{convert::TryFrom, fmt, result::Result as StdResult, sync::Arc};
->>>>>>> 5fc33e36
+use std::result::Result as StdResult;
 
 /// The Multicall contract bindings. Auto-generated with `abigen`.
 pub mod contract;
@@ -83,824 +70,4 @@
     pub fn is_v3(&self) -> bool {
         matches!(self, Self::Multicall3)
     }
-<<<<<<< HEAD
-=======
-}
-
-/// A Multicall is an abstraction for sending batched calls/transactions to the Ethereum blockchain.
-/// It stores an instance of the [`Multicall` smart contract](https://etherscan.io/address/0xcA11bde05977b3631167028862bE2a173976CA11#code)
-/// and the user provided list of transactions to be called or executed on chain.
-///
-/// `Multicall` can be instantiated asynchronously from the chain ID of the provided client using
-/// [`new`] or synchronously by providing a chain ID in [`new_with_chain`]. This, by default, uses
-/// [`constants::MULTICALL_ADDRESS`], but can be overridden by providing `Some(address)`.
-/// A list of all the supported chains is available [`here`](https://github.com/mds1/multicall#multicall3-contract-addresses).
-///
-/// Set the contract's version by using [`version`].
-///
-/// The `block` number can be provided for the call by using [`block`].
-///
-/// Transactions default to `EIP1559`. This can be changed by using [`legacy`].
-///
-/// Build on the `Multicall` instance by adding calls using [`add_call`] and call or broadcast them
-/// all at once by using [`call`] and [`send`] respectively.
-///
-/// # Example
-///
-/// Using Multicall (version 1):
-///
-/// ```no_run
-/// use ethers_core::{
-///     abi::Abi,
-///     types::{Address, H256, U256},
-/// };
-/// use ethers_contract::{Contract, Multicall, MulticallVersion};
-/// use ethers_providers::{Middleware, Http, Provider, PendingTransaction};
-/// use std::{convert::TryFrom, sync::Arc};
-///
-/// # async fn bar() -> Result<(), Box<dyn std::error::Error>> {
-/// // this is a dummy address used for illustration purposes
-/// let address = "eeeeeeeeeeeeeeeeeeeeeeeeeeeeeeeeeeeeeeee".parse::<Address>()?;
-///
-/// // (ugly way to write the ABI inline, you can otherwise read it from a file)
-/// let abi: Abi = serde_json::from_str(r#"[{"inputs":[{"internalType":"string","name":"value","type":"string"}],"stateMutability":"nonpayable","type":"constructor"},{"anonymous":false,"inputs":[{"indexed":true,"internalType":"address","name":"author","type":"address"},{"indexed":true,"internalType":"address","name":"oldAuthor","type":"address"},{"indexed":false,"internalType":"string","name":"oldValue","type":"string"},{"indexed":false,"internalType":"string","name":"newValue","type":"string"}],"name":"ValueChanged","type":"event"},{"inputs":[],"name":"getValue","outputs":[{"internalType":"string","name":"","type":"string"}],"stateMutability":"view","type":"function"},{"inputs":[],"name":"lastSender","outputs":[{"internalType":"address","name":"","type":"address"}],"stateMutability":"view","type":"function"},{"inputs":[{"internalType":"string","name":"value","type":"string"}],"name":"setValue","outputs":[],"stateMutability":"nonpayable","type":"function"}]"#)?;
-///
-/// // connect to the network
-/// let client = Provider::<Http>::try_from("http://localhost:8545")?;
-///
-/// // create the contract object. This will be used to construct the calls for multicall
-/// let client = Arc::new(client);
-/// let contract = Contract::<Provider<Http>>::new(address, abi, client.clone());
-///
-/// // note that these [`ContractCall`]s are futures, and need to be `.await`ed to resolve.
-/// // But we will let `Multicall` to take care of that for us
-/// let first_call = contract.method::<_, String>("getValue", ())?;
-/// let second_call = contract.method::<_, Address>("lastSender", ())?;
-///
-/// // Since this example connects to a known chain, we need not provide an address for
-/// // the Multicall contract and we set that to `None`. If you wish to provide the address
-/// // for the Multicall contract, you can pass the `Some(multicall_addr)` argument.
-/// // Construction of the `Multicall` instance follows the builder pattern:
-/// let mut multicall = Multicall::new(client.clone(), None).await?;
-/// multicall
-///     .add_call(first_call, false)
-///     .add_call(second_call, false);
-///
-/// // `await`ing on the `call` method lets us fetch the return values of both the above calls
-/// // in one single RPC call
-/// let return_data: (String, Address) = multicall.call().await?;
-///
-/// // the same `Multicall` instance can be re-used to do a different batch of transactions.
-/// // Say we wish to broadcast (send) a couple of transactions via the Multicall contract.
-/// let first_broadcast = contract.method::<_, H256>("setValue", "some value".to_owned())?;
-/// let second_broadcast = contract.method::<_, H256>("setValue", "new value".to_owned())?;
-/// multicall
-///     .clear_calls()
-///     .add_call(first_broadcast, false)
-///     .add_call(second_broadcast, false);
-///
-/// // `await`ing the `send` method waits for the transaction to be broadcast, which also
-/// // returns the transaction hash
-/// let tx_receipt = multicall.send().await?.await.expect("tx dropped");
-///
-/// // you can also query ETH balances of multiple addresses
-/// let address_1 = "aaaaaaaaaaaaaaaaaaaaaaaaaaaaaaaaaaaaaaaa".parse::<Address>()?;
-/// let address_2 = "ffffffffffffffffffffffffffffffffffffffff".parse::<Address>()?;
-///
-/// multicall
-///     .clear_calls()
-///     .add_get_eth_balance(address_1, false)
-///     .add_get_eth_balance(address_2, false);
-/// let balances: (U256, U256) = multicall.call().await?;
-///
-/// # Ok(())
-/// # }
-/// ```
-///
-/// [`new`]: #method.new
-/// [`new_with_chain`]: #method.new_with_chain
-/// [`version`]: #method.version
-/// [`block`]: #method.block
-/// [`legacy`]: #method.legacy
-/// [`add_call`]: #method.add_call
-/// [`call`]: #method.call
-/// [`send`]: #method.send
-#[must_use = "Multicall does nothing unless you use `call` or `send`"]
-pub struct Multicall<M> {
-    /// The Multicall contract interface.
-    pub contract: MulticallContract<M>,
-
-    /// The version of which methods to use when making the contract call.
-    pub version: MulticallVersion,
-
-    /// Whether to use a legacy or a EIP-1559 transaction.
-    pub legacy: bool,
-
-    /// The `block` field of the Multicall aggregate call.
-    pub block: Option<BlockId>,
-
-    /// The state overrides of the Multicall aggregate
-    pub state: Option<State>,
-
-    /// The internal call vector.
-    calls: Vec<Call>,
-}
-
-// Manually implement Clone and Debug to avoid trait bounds.
-impl<M> Clone for Multicall<M> {
-    fn clone(&self) -> Self {
-        Self {
-            contract: self.contract.clone(),
-            version: self.version,
-            legacy: self.legacy,
-            block: self.block,
-            calls: self.calls.clone(),
-            state: self.state.clone(),
-        }
-    }
-}
-
-impl<M> fmt::Debug for Multicall<M> {
-    fn fmt(&self, f: &mut fmt::Formatter<'_>) -> fmt::Result {
-        f.debug_struct("Multicall")
-            .field("address", &self.contract.address())
-            .field("version", &self.version)
-            .field("legacy", &self.legacy)
-            .field("block", &self.block)
-            .field("state", &self.state)
-            .field("calls", &self.calls)
-            .finish()
-    }
-}
-
-impl<M: Middleware> Multicall<M> {
-    /// Creates a new Multicall instance from the provided client. If provided with an `address`,
-    /// it instantiates the Multicall contract with that address, otherwise it defaults to
-    /// [`constants::MULTICALL_ADDRESS`].
-    ///
-    /// # Errors
-    ///
-    /// Returns a [`error::MulticallError`] if the provider returns an error while getting
-    /// `network_version`.
-    ///
-    /// # Panics
-    ///
-    /// If a `None` address is provided and the client's network is
-    /// [not supported](constants::MULTICALL_SUPPORTED_CHAIN_IDS).
-    pub async fn new(client: impl Into<Arc<M>>, address: Option<Address>) -> Result<Self, M> {
-        let client = client.into();
-
-        // Fetch chain id and the corresponding address of Multicall contract
-        // preference is given to Multicall contract's address if provided
-        // otherwise check the supported chain IDs for the client's chain ID
-        let address: Address = match address {
-            Some(addr) => addr,
-            None => {
-                let chain_id = client
-                    .get_chainid()
-                    .await
-                    .map_err(ContractError::from_middleware_error)?
-                    .as_u64();
-                if !constants::MULTICALL_SUPPORTED_CHAIN_IDS.contains(&chain_id) {
-                    return Err(error::MulticallError::InvalidChainId(chain_id))
-                }
-                constants::MULTICALL_ADDRESS
-            }
-        };
-
-        // Instantiate the multicall contract
-        let contract = MulticallContract::new(address, client);
-
-        Ok(Self {
-            version: MulticallVersion::Multicall3,
-            legacy: false,
-            block: None,
-            state: None,
-            calls: vec![],
-            contract,
-        })
-    }
-
-    /// Creates a new Multicall instance synchronously from the provided client and address or chain
-    /// ID. Uses the [default multicall address](constants::MULTICALL_ADDRESS) if no address is
-    /// provided.
-    ///
-    /// # Errors
-    ///
-    /// Returns a [`error::MulticallError`] if the provided chain_id is not in the
-    /// [supported networks](constants::MULTICALL_SUPPORTED_CHAIN_IDS).
-    ///
-    /// # Panics
-    ///
-    /// If neither an address or chain_id are provided. Since this is not an async function, it will
-    /// not be able to query `net_version` to check if it is supported by the default multicall
-    /// address. Use new(client, None).await instead.
-    pub fn new_with_chain_id(
-        client: impl Into<Arc<M>>,
-        address: Option<Address>,
-        chain_id: Option<impl Into<u64>>,
-    ) -> Result<Self, M> {
-        // If no address is provided, check if chain_id is supported and use the default multicall
-        // address.
-        let address: Address = match (address, chain_id) {
-            (Some(addr), _) => addr,
-            (_, Some(chain_id)) => {
-                let chain_id = chain_id.into();
-                if !constants::MULTICALL_SUPPORTED_CHAIN_IDS.contains(&chain_id) {
-                    return Err(error::MulticallError::InvalidChainId(chain_id))
-                }
-                constants::MULTICALL_ADDRESS
-            }
-            _ => {
-                // Can't fetch chain_id from provider since we're not in an async function so we
-                // panic instead.
-                panic!("Must provide at least one of: address or chain ID.")
-            }
-        };
-
-        // Instantiate the multicall contract
-        let contract = MulticallContract::new(address, client.into());
-
-        Ok(Self {
-            version: MulticallVersion::Multicall3,
-            legacy: false,
-            block: None,
-            state: None,
-            calls: vec![],
-            contract,
-        })
-    }
-
-    /// Changes which functions to use when making the contract call. The default is 3. Version
-    /// differences (adapted from [here](https://github.com/mds1/multicall#multicall---)):
-    ///
-    /// - Multicall (v1): This is the recommended version for simple calls. The original contract
-    /// containing an aggregate method to batch calls. Each call returns only the return data and
-    /// none are allowed to fail.
-    ///
-    /// - Multicall2 (v2): The same as Multicall, but provides additional methods that allow either
-    /// all or no calls within the batch to fail. Included for backward compatibility. Use v3 to
-    /// allow failure on a per-call basis.
-    ///
-    /// - Multicall3 (v3): This is the recommended version for allowing failing calls. It's cheaper
-    /// to use (so you can fit more calls into a single request), and it adds an aggregate3 method
-    /// so you can specify whether calls are allowed to fail on a per-call basis.
-    ///
-    /// Note: all these versions are available in the same contract address
-    /// ([`constants::MULTICALL_ADDRESS`]) so changing version just changes the methods used,
-    /// not the contract address.
-    pub fn version(mut self, version: MulticallVersion) -> Self {
-        self.version = version;
-        self
-    }
-
-    /// Makes a legacy transaction instead of an EIP-1559 one.
-    pub fn legacy(mut self) -> Self {
-        self.legacy = true;
-        self
-    }
-
-    /// Sets the `block` field of the Multicall aggregate call.
-    pub fn block(mut self, block: impl Into<BlockNumber>) -> Self {
-        self.block = Some(block.into().into());
-        self
-    }
-
-    /// Sets the `overriding state` of the Multicall aggregate call.
-    pub fn state(mut self, state: State) -> Self {
-        self.state = Some(state);
-        self
-    }
-
-    /// Appends a `call` to the list of calls of the Multicall instance.
-    ///
-    /// Version specific details:
-    /// - `1`: `allow_failure` is ignored.
-    /// - `>=2`: `allow_failure` specifies whether or not this call is allowed to revert in the
-    ///   multicall.
-    /// - `3`: Transaction values are used when broadcasting transactions with [`send`], otherwise
-    ///   they are always ignored.
-    ///
-    /// [`send`]: #method.send
-    pub fn add_call<D: Detokenize>(
-        &mut self,
-        call: ContractCall<M, D>,
-        allow_failure: bool,
-    ) -> &mut Self {
-        let (to, data, value) = match call.tx {
-            TypedTransaction::Legacy(tx) => (tx.to, tx.data, tx.value),
-            TypedTransaction::Eip2930(tx) => (tx.tx.to, tx.tx.data, tx.tx.value),
-            TypedTransaction::Eip1559(tx) => (tx.to, tx.data, tx.value),
-            #[cfg(feature = "optimism")]
-            TypedTransaction::OptimismDeposited(tx) => (tx.tx.to, tx.tx.data, tx.tx.value),
-        };
-        if data.is_none() && !call.function.outputs.is_empty() {
-            return self
-        }
-        if let Some(NameOrAddress::Address(target)) = to {
-            let call = Call {
-                target,
-                data: data.unwrap_or_default(),
-                value: value.unwrap_or_default(),
-                allow_failure,
-                function: call.function,
-            };
-            self.calls.push(call);
-        }
-        self
-    }
-
-    /// Appends multiple `call`s to the list of calls of the Multicall instance.
-    ///
-    /// See [`add_call`] for more details.
-    ///
-    /// [`add_call`]: #method.add_call
-    pub fn add_calls<D: Detokenize>(
-        &mut self,
-        allow_failure: bool,
-        calls: impl IntoIterator<Item = ContractCall<M, D>>,
-    ) -> &mut Self {
-        for call in calls {
-            self.add_call(call, allow_failure);
-        }
-        self
-    }
-
-    /// Appends a `call` to the list of calls of the Multicall instance for querying the block hash
-    /// of a given block number.
-    ///
-    /// Note: this call will return 0 if `block_number` is not one of the most recent 256 blocks.
-    /// ([Reference](https://docs.soliditylang.org/en/latest/units-and-global-variables.html?highlight=blockhash#block-and-transaction-properties))
-    pub fn add_get_block_hash(&mut self, block_number: impl Into<U256>) -> &mut Self {
-        let call = self.contract.get_block_hash(block_number.into());
-        self.add_call(call, false)
-    }
-
-    /// Appends a `call` to the list of calls of the Multicall instance for querying the current
-    /// block number.
-    pub fn add_get_block_number(&mut self) -> &mut Self {
-        let call = self.contract.get_block_number();
-        self.add_call(call, false)
-    }
-
-    /// Appends a `call` to the list of calls of the Multicall instance for querying the current
-    /// block coinbase address.
-    pub fn add_get_current_block_coinbase(&mut self) -> &mut Self {
-        let call = self.contract.get_current_block_coinbase();
-        self.add_call(call, false)
-    }
-
-    /// Appends a `call` to the list of calls of the Multicall instance for querying the current
-    /// block difficulty.
-    ///
-    /// Note: in a post-merge environment, the return value of this call will be the output of the
-    /// randomness beacon provided by the beacon chain.
-    /// ([Reference](https://eips.ethereum.org/EIPS/eip-4399#abstract))
-    pub fn add_get_current_block_difficulty(&mut self) -> &mut Self {
-        let call = self.contract.get_current_block_difficulty();
-        self.add_call(call, false)
-    }
-
-    /// Appends a `call` to the list of calls of the Multicall instance for querying the current
-    /// block gas limit.
-    pub fn add_get_current_block_gas_limit(&mut self) -> &mut Self {
-        let call = self.contract.get_current_block_gas_limit();
-        self.add_call(call, false)
-    }
-
-    /// Appends a `call` to the list of calls of the Multicall instance for querying the current
-    /// block timestamp.
-    pub fn add_get_current_block_timestamp(&mut self) -> &mut Self {
-        let call = self.contract.get_current_block_timestamp();
-        self.add_call(call, false)
-    }
-
-    /// Appends a `call` to the list of calls of the Multicall instance for querying the ETH
-    /// balance of an address.
-    pub fn add_get_eth_balance(
-        &mut self,
-        address: impl Into<Address>,
-        allow_failure: bool,
-    ) -> &mut Self {
-        let call = self.contract.get_eth_balance(address.into());
-        self.add_call(call, allow_failure)
-    }
-
-    /// Appends a `call` to the list of calls of the Multicall instance for querying the last
-    /// block hash.
-    pub fn add_get_last_block_hash(&mut self) -> &mut Self {
-        let call = self.contract.get_last_block_hash();
-        self.add_call(call, false)
-    }
-
-    /// Appends a `call` to the list of calls of the Multicall instance for querying the current
-    /// block base fee.
-    ///
-    /// Note: this call will fail if the chain that it is called on does not implement the
-    /// [BASEFEE opcode](https://eips.ethereum.org/EIPS/eip-3198).
-    pub fn add_get_basefee(&mut self, allow_failure: bool) -> &mut Self {
-        let call = self.contract.get_basefee();
-        self.add_call(call, allow_failure)
-    }
-
-    /// Appends a `call` to the list of calls of the Multicall instance for querying the chain id.
-    pub fn add_get_chain_id(&mut self) -> &mut Self {
-        let call = self.contract.get_chain_id();
-        self.add_call(call, false)
-    }
-
-    /// Clears the batch of calls from the Multicall instance.
-    /// Re-use the already instantiated Multicall to send a different batch of transactions or do
-    /// another aggregate query.
-    ///
-    /// # Examples
-    ///
-    /// ```no_run
-    /// # async fn foo() -> Result<(), Box<dyn std::error::Error>> {
-    /// # use ethers_core::{abi::Abi, types::{Address, H256}};
-    /// # use ethers_providers::{Provider, Http};
-    /// # use ethers_contract::{Multicall, Contract};
-    /// # use std::{sync::Arc, convert::TryFrom};
-    /// #
-    /// # let client = Provider::<Http>::try_from("http://localhost:8545")?;
-    /// # let client = Arc::new(client);
-    /// #
-    /// # let abi: Abi = serde_json::from_str("")?;
-    /// # let address = "eeeeeeeeeeeeeeeeeeeeeeeeeeeeeeeeeeeeeeee".parse::<Address>()?;
-    /// # let contract = Contract::<Provider<Http>>::new(address, abi, client.clone());
-    /// #
-    /// # let broadcast_1 = contract.method::<_, H256>("setValue", "some value".to_owned())?;
-    /// # let broadcast_2 = contract.method::<_, H256>("setValue", "new value".to_owned())?;
-    /// #
-    /// let mut multicall = Multicall::new(client, None).await?;
-    /// multicall
-    ///     .add_call(broadcast_1, false)
-    ///     .add_call(broadcast_2, false);
-    ///
-    /// let _tx_receipt = multicall.send().await?.await.expect("tx dropped");
-    ///
-    /// # let call_1 = contract.method::<_, String>("getValue", ())?;
-    /// # let call_2 = contract.method::<_, Address>("lastSender", ())?;
-    /// multicall
-    ///     .clear_calls()
-    ///     .add_call(call_1, false)
-    ///     .add_call(call_2, false);
-    /// // Version 1:
-    /// let return_data: (String, Address) = multicall.call().await?;
-    /// // Version 2 and above (each call returns also the success status as the first element):
-    /// let return_data: ((bool, String), (bool, Address)) = multicall.call().await?;
-    /// # Ok(())
-    /// # }
-    /// ```
-    pub fn clear_calls(&mut self) -> &mut Self {
-        self.calls.clear();
-        self
-    }
-
-    /// Queries the Ethereum blockchain using `eth_call`, but via the Multicall contract.
-    ///
-    /// For handling calls that have the same result type, see [`call_array`].
-    ///
-    /// For handling each call's result individually, see [`call_raw`].
-    ///
-    /// [`call_raw`]: #method.call_raw
-    /// [`call_array`]: #method.call_array
-    ///
-    /// # Errors
-    ///
-    /// Returns a [`error::MulticallError`] if there are any errors in the RPC call or while
-    /// detokenizing the tokens back to the expected return type.
-    ///
-    /// Returns an error if any call failed, even if `allow_failure` was set, or if the return data
-    /// was empty.
-    ///
-    /// # Examples
-    ///
-    /// The return type must be annotated as a tuple when calling this method:
-    ///
-    /// ```no_run
-    /// # async fn foo() -> Result<(), Box<dyn std::error::Error>> {
-    /// # use ethers_core::types::{U256, Address};
-    /// # use ethers_providers::{Provider, Http};
-    /// # use ethers_contract::Multicall;
-    /// # use std::convert::TryFrom;
-    /// #
-    /// # let client = Provider::<Http>::try_from("http://localhost:8545")?;
-    /// #
-    /// # let multicall = Multicall::new(client, None).await?;
-    /// // If the Solidity function calls has the following return types:
-    /// // 1. `returns (uint256)`
-    /// // 2. `returns (string, address)`
-    /// // 3. `returns (bool)`
-    /// let result: (U256, (String, Address), bool) = multicall.call().await?;
-    /// // or using the turbofish syntax:
-    /// let result = multicall.call::<(U256, (String, Address), bool)>().await?;
-    /// # Ok(())
-    /// # }
-    /// ```
-    pub async fn call<T: Tokenizable>(&self) -> Result<T, M> {
-        let results = self.call_raw().await?;
-        let tokens = results
-            .into_iter()
-            .map(|res| {
-                res.map_err(|data| {
-                    error::MulticallError::ContractError(ContractError::Revert(data))
-                })
-            })
-            .collect::<Result<_, _>>()?;
-        T::from_token(Token::Tuple(tokens)).map_err(Into::into)
-    }
-
-    /// Queries the Ethereum blockchain using `eth_call`, but via the Multicall contract, assuming
-    /// that every call returns same type.
-    ///
-    /// # Errors
-    ///
-    /// Returns a [`error::MulticallError`] if there are any errors in the RPC call or while
-    /// detokenizing the tokens back to the expected return type.
-    ///
-    /// Returns an error if any call failed, even if `allow_failure` was set, or if the return data
-    /// was empty.
-    ///
-    /// # Examples
-    ///
-    /// The return type must be annotated while calling this method:
-    ///
-    /// ```no_run
-    /// # async fn foo() -> Result<(), Box<dyn std::error::Error>> {
-    /// # use ethers_core::types::{U256, Address};
-    /// # use ethers_providers::{Provider, Http};
-    /// # use ethers_contract::Multicall;
-    /// # use std::convert::TryFrom;
-    /// #
-    /// # let client = Provider::<Http>::try_from("http://localhost:8545")?;
-    /// #
-    /// # let multicall = Multicall::new(client, None).await?;
-    /// // If the all Solidity function calls `returns (uint256)`:
-    /// let result: Vec<U256> = multicall.call_array().await?;
-    /// # Ok(())
-    /// # }
-    /// ```
-    pub async fn call_array<T: Tokenizable>(&self) -> Result<Vec<T>, M> {
-        self.call_raw()
-            .await?
-            .into_iter()
-            .map(|res| {
-                res.map_err(|data| {
-                    error::MulticallError::ContractError(ContractError::Revert(data))
-                })
-                .and_then(|token| T::from_token(token).map_err(Into::into))
-            })
-            .collect()
-    }
-
-    /// Queries the Ethereum blockchain using `eth_call`, but via the Multicall contract.
-    ///
-    /// Returns a vector of `Result<Token, Bytes>` for each call added to the Multicall:
-    /// `Err(Bytes)` if the individual call failed while allowed or the return data was empty,
-    /// `Ok(Token)` otherwise.
-    ///
-    /// If the Multicall version is 1, this will always be a vector of `Ok`.
-    ///
-    /// # Errors
-    ///
-    /// Returns a [`error::MulticallError`] if there are any errors in the RPC call.
-    ///
-    /// # Examples
-    ///
-    /// ```no_run
-    /// # async fn foo() -> Result<(), Box<dyn std::error::Error>> {
-    /// # use ethers_core::types::{U256, Address};
-    /// # use ethers_providers::{Provider, Http};
-    /// # use ethers_contract::Multicall;
-    /// # use std::convert::TryFrom;
-    /// #
-    /// # let client = Provider::<Http>::try_from("http://localhost:8545")?;
-    /// #
-    /// # let multicall = Multicall::new(client, None).await?;
-    /// // The consumer of the API is responsible for detokenizing the results
-    /// let tokens = multicall.call_raw().await?;
-    /// # Ok(())
-    /// # }
-    /// ```
-    pub async fn call_raw(&self) -> Result<Vec<StdResult<Token, Bytes>>, M> {
-        // Different call result types based on version
-        match self.version {
-            // Wrap the return data with `success: true` since version 1 reverts if any call failed
-            MulticallVersion::Multicall => {
-                let call = self.as_aggregate();
-                let (_, bytes) = if let Some(state) = &self.state {
-                    ContractCall::call_raw(&call).state(state).await?
-                } else {
-                    ContractCall::call(&call).await?
-                };
-                self.parse_call_result(
-                    bytes
-                        .into_iter()
-                        .map(|return_data| MulticallResult { success: true, return_data }),
-                )
-            }
-            // Same result type (`MulticallResult`)
-            MulticallVersion::Multicall2 | MulticallVersion::Multicall3 => {
-                let call = if self.version.is_v2() {
-                    self.as_try_aggregate()
-                } else {
-                    self.as_aggregate_3()
-                };
-                let results = if let Some(state) = &self.state {
-                    ContractCall::call_raw(&call).state(state).await?
-                } else {
-                    ContractCall::call(&call).await?
-                };
-                self.parse_call_result(results.into_iter())
-            }
-        }
-    }
-
-    /// For each call and its `return_data`: if `success` is true, parses `return_data` with the
-    /// call's function outputs, otherwise returns the bytes in `Err`.
-    fn parse_call_result(
-        &self,
-        return_data: impl Iterator<Item = MulticallResult>,
-    ) -> Result<Vec<StdResult<Token, Bytes>>, M> {
-        let mut results = Vec::with_capacity(self.calls.len());
-        for (call, MulticallResult { success, return_data }) in self.calls.iter().zip(return_data) {
-            let result = if !success || return_data.is_empty() {
-                // v2: In the function call to `tryAggregate`, the `allow_failure` check
-                // is done on a per-transaction basis, and we set this transaction-wide
-                // check to true when *any* call is allowed to fail. If this is true
-                // then a call that is not allowed to revert (`call.allow_failure`) may
-                // still do so because of other calls that are in the same multicall
-                // aggregate.
-                if !success && !call.allow_failure {
-                    return Err(error::MulticallError::IllegalRevert)
-                }
-
-                Err(return_data)
-            } else {
-                let mut res_tokens = call.function.decode_output(return_data.as_ref())?;
-                Ok(if res_tokens.len() == 1 {
-                    res_tokens.pop().unwrap()
-                } else {
-                    Token::Tuple(res_tokens)
-                })
-            };
-            results.push(result);
-        }
-        Ok(results)
-    }
-
-    /// Signs and broadcasts a batch of transactions by using the Multicall contract as proxy,
-    /// returning the pending transaction.
-    ///
-    /// Note: this method will broadcast a transaction from an account, meaning it must have
-    /// sufficient funds for gas and transaction value.
-    ///
-    /// # Errors
-    ///
-    /// Returns a [`error::MulticallError`] if there are any errors in the RPC call.
-    ///
-    /// # Examples
-    ///
-    /// ```no_run
-    /// # async fn foo() -> Result<(), Box<dyn std::error::Error>> {
-    /// # use ethers_providers::{Provider, Http};
-    /// # use ethers_contract::Multicall;
-    /// # use std::convert::TryFrom;
-    /// # let client = Provider::<Http>::try_from("http://localhost:8545")?;
-    /// # let multicall = Multicall::new(client, None).await?;
-    /// let tx_hash = multicall.send().await?;
-    /// # Ok(())
-    /// # }
-    /// ```
-    pub async fn send(&self) -> Result<PendingTransaction<'_, M::Provider>, M> {
-        let tx = match self.version {
-            MulticallVersion::Multicall => self.as_aggregate().tx,
-            MulticallVersion::Multicall2 => self.as_try_aggregate().tx,
-            MulticallVersion::Multicall3 => self.as_aggregate_3_value().tx,
-        };
-        let client: &M = self.contract.client_ref();
-        client.send_transaction(tx, self.block.map(Into::into)).await.map_err(|e| {
-            error::MulticallError::ContractError(ContractError::from_middleware_error(e))
-        })
-    }
-
-    /// v1
-    #[inline]
-    fn as_aggregate(&self) -> ContractCall<M, (U256, Vec<Bytes>)> {
-        // Map the calls vector into appropriate types for `aggregate` function
-        let calls: Vec<Multicall1Call> = self
-            .calls
-            .clone()
-            .into_iter()
-            .map(|call| Multicall1Call { target: call.target, call_data: call.data })
-            .collect();
-
-        // Construct the ContractCall for `aggregate` function to broadcast the transaction
-        let contract_call = self.contract.aggregate(calls);
-
-        self.set_call_flags(contract_call)
-    }
-
-    /// v2
-    #[inline]
-    fn as_try_aggregate(&self) -> ContractCall<M, Vec<MulticallResult>> {
-        let mut allow_failure = false;
-        // Map the calls vector into appropriate types for `try_aggregate` function
-        let calls: Vec<Multicall1Call> = self
-            .calls
-            .clone()
-            .into_iter()
-            .map(|call| {
-                // Allow entire call failure if at least one call is allowed to fail.
-                // To avoid iterating multiple times, equivalent of:
-                // self.calls.iter().any(|call| call.allow_failure)
-                allow_failure |= call.allow_failure;
-                Multicall1Call { target: call.target, call_data: call.data }
-            })
-            .collect();
-
-        // Construct the ContractCall for `try_aggregate` function to broadcast the transaction
-        let contract_call = self.contract.try_aggregate(!allow_failure, calls);
-
-        self.set_call_flags(contract_call)
-    }
-
-    /// v3
-    #[inline]
-    fn as_aggregate_3(&self) -> ContractCall<M, Vec<MulticallResult>> {
-        // Map the calls vector into appropriate types for `aggregate_3` function
-        let calls: Vec<Multicall3Call> = self
-            .calls
-            .clone()
-            .into_iter()
-            .map(|call| Multicall3Call {
-                target: call.target,
-                call_data: call.data,
-                allow_failure: call.allow_failure,
-            })
-            .collect();
-
-        // Construct the ContractCall for `aggregate_3` function to broadcast the transaction
-        let contract_call = self.contract.aggregate_3(calls);
-
-        self.set_call_flags(contract_call)
-    }
-
-    /// v3 + values (only .send())
-    #[inline]
-    fn as_aggregate_3_value(&self) -> ContractCall<M, Vec<MulticallResult>> {
-        // Map the calls vector into appropriate types for `aggregate_3_value` function
-        let mut total_value = U256::zero();
-        let calls: Vec<Multicall3CallValue> = self
-            .calls
-            .clone()
-            .into_iter()
-            .map(|call| {
-                total_value += call.value;
-                Multicall3CallValue {
-                    target: call.target,
-                    call_data: call.data,
-                    allow_failure: call.allow_failure,
-                    value: call.value,
-                }
-            })
-            .collect();
-
-        if total_value.is_zero() {
-            // No value is being sent
-            self.as_aggregate_3()
-        } else {
-            // Construct the ContractCall for `aggregate_3_value` function to broadcast the
-            // transaction
-            let contract_call = self.contract.aggregate_3_value(calls);
-
-            self.set_call_flags(contract_call).value(total_value)
-        }
-    }
-
-    /// Sets the block and legacy flags on a [ContractCall] if they were set on Multicall.
-    fn set_call_flags<D: Detokenize>(&self, mut call: ContractCall<M, D>) -> ContractCall<M, D> {
-        if let Some(block) = self.block {
-            call = call.block(block);
-        }
-
-        if self.legacy {
-            call.legacy()
-        } else {
-            call
-        }
-    }
-}
-
-impl<'a, M: Middleware> RawCall<'a> for Multicall<M> {
-    fn block(self, id: ethers_core::types::BlockId) -> Self {
-        let mut call = self;
-        call.block = Some(id);
-        call
-    }
-    fn state(self, state: &'a ethers_providers::spoof::State) -> Self {
-        self.state(state.clone())
-    }
->>>>>>> 5fc33e36
 }