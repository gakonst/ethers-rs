--- conflicted
+++ resolved
@@ -1,24 +1,15 @@
 use crate::common::*;
 use ethers_contract::{
-<<<<<<< HEAD
     abigen, ContractFactory, ContractInstance, Eip712, EthAbiType, EthEvent, LogMeta, Multicall,
     MulticallError, MulticallVersion,
-=======
-    abigen, ContractFactory, ContractInstance, EthEvent, LogMeta, Multicall, MulticallError,
-    MulticallVersion,
->>>>>>> 36dac586
 };
 use ethers_core::{
     abi::{encode, AbiEncode, Token, Tokenizable},
     types::{Address, BlockId, Bytes, Filter, ValueOrArray, H160, H256, U256},
     utils::{keccak256, Anvil},
 };
-<<<<<<< HEAD
 use ethers_providers::{Http, Middleware, MiddlewareError, Provider, StreamExt, Ws};
 use ethers_signers::{LocalWallet, Signer};
-=======
-use ethers_providers::{Http, Middleware, MiddlewareError, Provider, StreamExt};
->>>>>>> 36dac586
 use std::{sync::Arc, time::Duration};
 
 #[derive(Debug)]
@@ -788,7 +779,6 @@
     let bytes = err.as_revert().unwrap();
     assert_eq!(bytes[..4], keccak256("CustomErrorWithData(string)")[..4]);
     assert_eq!(bytes[4..], encode(&[Token::String("Data".to_string())]));
-<<<<<<< HEAD
 }
 
 #[tokio::test]
@@ -931,6 +921,4 @@
     );
 
     assert!(verify, "typed data signature failed!");
-=======
->>>>>>> 36dac586
 }