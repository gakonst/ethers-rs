use ethers_contract::{
    abigen, EthAbiCodec, EthAbiType, EthCall, EthDisplay, EthEvent, EthLogDecode,
};
use ethers_core::{
    abi::{AbiDecode, AbiEncode, RawLog, Tokenizable},
    types::{Address, Bytes, H160, H256, I256, U128, U256},
};

fn assert_tokenizeable<T: Tokenizable>() {}
fn assert_ethcall<T: EthCall>() {}

#[derive(Debug, Clone, PartialEq, EthAbiType)]
struct ValueChanged {
    old_author: Address,
    new_author: Address,
    old_value: String,
    new_value: String,
}

#[derive(Debug, Clone, PartialEq, EthAbiType)]
struct ValueChangedWrapper {
    inner: ValueChanged,
    msg: String,
}

#[derive(Debug, Clone, PartialEq, EthAbiType)]
struct ValueChangedTuple(Address, Address, String, String);

#[derive(Debug, Clone, PartialEq, EthAbiType)]
struct ValueChangedTupleWrapper(ValueChangedTuple, String);

#[derive(Debug, Clone, PartialEq, EthAbiType)]
struct ValueChangedVecWrapper {
    inner: Vec<ValueChanged>,
}

#[test]
fn can_detokenize_struct() {
    let value = ValueChanged {
        old_author: "eeeeeeeeeeeeeeeeeeeeeeeeeeeeeeeeeeeeeeee".parse().unwrap(),
        new_author: "aaaaaaaaaaaaaaaaaaaaaaaaaaaaaaaaaaaaaaaa".parse().unwrap(),
        old_value: "50".to_string(),
        new_value: "100".to_string(),
    };

    let token = value.clone().into_token();
    assert_eq!(value, ValueChanged::from_token(token).unwrap());
}

#[test]
fn can_derive_abi_type_empty_struct() {
    #[derive(Debug, Clone, PartialEq, EthAbiType)]
    struct Call();

    #[derive(Debug, Clone, PartialEq, EthAbiType)]
    struct Call2 {};

    #[derive(Debug, Clone, PartialEq, EthAbiType)]
    struct Call3;

    assert_tokenizeable::<Call>();
    assert_tokenizeable::<Call2>();
    assert_tokenizeable::<Call3>();
}

#[test]
fn can_detokenize_nested_structs() {
    let value = ValueChangedWrapper {
        inner: ValueChanged {
            old_author: "eeeeeeeeeeeeeeeeeeeeeeeeeeeeeeeeeeeeeeee".parse().unwrap(),
            new_author: "aaaaaaaaaaaaaaaaaaaaaaaaaaaaaaaaaaaaaaaa".parse().unwrap(),
            old_value: "50".to_string(),
            new_value: "100".to_string(),
        },
        msg: "hello world".to_string(),
    };

    let token = value.clone().into_token();
    assert_eq!(value, ValueChangedWrapper::from_token(token).unwrap());
}

#[test]
fn can_detokenize_tuple_struct() {
    let value = ValueChangedTuple(
        "eeeeeeeeeeeeeeeeeeeeeeeeeeeeeeeeeeeeeeee".parse().unwrap(),
        "aaaaaaaaaaaaaaaaaaaaaaaaaaaaaaaaaaaaaaaa".parse().unwrap(),
        "50".to_string(),
        "100".to_string(),
    );

    let token = value.clone().into_token();
    assert_eq!(value, ValueChangedTuple::from_token(token).unwrap());
}

#[test]
fn can_detokenize_nested_tuple_struct() {
    let value = ValueChangedTupleWrapper(
        ValueChangedTuple(
            "eeeeeeeeeeeeeeeeeeeeeeeeeeeeeeeeeeeeeeee".parse().unwrap(),
            "aaaaaaaaaaaaaaaaaaaaaaaaaaaaaaaaaaaaaaaa".parse().unwrap(),
            "50".to_string(),
            "100".to_string(),
        ),
        "hello world".to_string(),
    );

    let token = value.clone().into_token();
    assert_eq!(value, ValueChangedTupleWrapper::from_token(token).unwrap());
}

#[test]
fn can_detokenize_single_field() {
    let value = ValueChangedVecWrapper { inner: vec![] };

    let token = value.clone().into_token();
    assert_eq!(value, ValueChangedVecWrapper::from_token(token).unwrap());

    let value = ValueChangedVecWrapper {
        inner: vec![ValueChanged {
            old_author: "eeeeeeeeeeeeeeeeeeeeeeeeeeeeeeeeeeeeeeee".parse().unwrap(),
            new_author: "aaaaaaaaaaaaaaaaaaaaaaaaaaaaaaaaaaaaaaaa".parse().unwrap(),
            old_value: "50".to_string(),
            new_value: "100".to_string(),
        }],
    };

    let token = value.clone().into_token();
    assert_eq!(value, ValueChangedVecWrapper::from_token(token).unwrap());
}

#[test]
fn can_derive_eth_event() {
    #[derive(Debug, Clone, PartialEq, EthEvent)]
    struct ValueChangedEvent {
        old_author: Address,
        new_author: Address,
        old_value: String,
        new_value: String,
    }

    let value = ValueChangedEvent {
        old_author: "eeeeeeeeeeeeeeeeeeeeeeeeeeeeeeeeeeeeeeee".parse().unwrap(),
        new_author: "aaaaaaaaaaaaaaaaaaaaaaaaaaaaaaaaaaaaaaaa".parse().unwrap(),
        old_value: "50".to_string(),
        new_value: "100".to_string(),
    };

    assert_eq!("ValueChangedEvent", ValueChangedEvent::name());
    assert_eq!(
        "ValueChangedEvent(address,address,string,string)",
        ValueChangedEvent::abi_signature()
    );

    let token = value.clone().into_token();
    assert_eq!(value, ValueChangedEvent::from_token(token).unwrap());
}

#[test]
fn can_set_eth_event_name_attribute() {
    #[derive(Debug, PartialEq, EthEvent)]
    #[ethevent(name = "MyEvent")]
    struct ValueChangedEvent {
        old_author: Address,
        new_author: Address,
        old_value: String,
        new_value: String,
    }

    assert_eq!("MyEvent", ValueChangedEvent::name());
    assert_eq!("MyEvent(address,address,string,string)", ValueChangedEvent::abi_signature());
}

#[test]
fn can_detect_various_event_abi_types() {
    #[derive(Debug, PartialEq, EthEvent)]
    struct ValueChangedEvent {
        old_author: Address,
        s: String,
        h1: H256,
        i256: I256,
        u256: U256,
        b: bool,
        v: Vec<Address>,
        bs: Vec<bool>,
        h160: H160,
        u128: U128,
        int8: i8,
        int16: i16,
        int32: i32,
        int64: i64,
        int128: i128,
        uint8: u8,
        uint16: u16,
        uint32: u32,
        uint64: u64,
        uint128: u128,
    }

    assert_eq!(
        "ValueChangedEvent(address,string,bytes32,int256,uint256,bool,address[],bool[],bytes20,
uint128,int8,int16,int32,int64,int128,uint8,uint16,uint32,uint64,uint128)",
        ValueChangedEvent::abi_signature()
    );
}

#[test]
fn can_set_eth_abi_attribute() {
    #[derive(Debug, Clone, PartialEq, EthAbiType)]
    struct SomeType {
        inner: Address,
        msg: String,
    }

    #[derive(Debug, PartialEq, EthEvent)]
    #[ethevent(abi = "ValueChangedEvent(address,(address,string),string)")]
    struct ValueChangedEvent {
        old_author: Address,
        inner: SomeType,
        new_value: String,
    }

    assert_eq!(
        "ValueChangedEvent(address,(address,string),string)",
        ValueChangedEvent::abi_signature()
    );

    #[derive(Debug, PartialEq, EthEvent)]
    #[ethevent(
        name = "ValueChangedEvent",
        abi = "ValueChangedEvent(address,(address,string),string)"
    )]
    struct ValueChangedEvent2 {
        old_author: Address,
        inner: SomeType,
        new_value: String,
    }

    assert_eq!(
        "ValueChangedEvent(address,(address,string),string)",
        ValueChangedEvent2::abi_signature()
    );
}

#[test]
fn can_derive_indexed_and_anonymous_attribute() {
    #[derive(Debug, PartialEq, EthEvent)]
    #[ethevent(anonymous)]
    struct ValueChangedEvent {
        old_author: Address,
        #[ethevent(indexed, name = "newAuthor")]
        new_author: Address,
        old_value: String,
        new_value: String,
    }

    assert_eq!(
        "ValueChangedEvent(address,address,string,string) anonymous",
        ValueChangedEvent::abi_signature()
    );
}

#[test]
fn can_generate_ethevent_from_json() {
    abigen!(DsProxyFactory,
        "ethers-middleware/contracts/DsProxyFactory.json",
        methods {
            build(address) as build_with_owner;
        }
    );

    assert_eq!("Created(address,address,address,address)", CreatedFilter::abi_signature());

    assert_eq!(
        H256([
            37, 155, 48, 202, 57, 136, 92, 109, 128, 26, 11, 93, 188, 152, 134, 64, 243, 194, 94,
            47, 55, 83, 31, 225, 56, 197, 197, 175, 137, 85, 212, 27,
        ]),
        CreatedFilter::signature()
    );
}

#[test]
fn can_decode_event_with_no_topics() {
    #[derive(Debug, PartialEq, EthEvent)]
    pub struct LiquidateBorrow {
        liquidator: Address,
        borrower: Address,
        repay_amount: U256,
        c_token_collateral: Address,
        seize_tokens: U256,
    }
    // https://etherscan.io/tx/0xb7ba825294f757f8b8b6303b2aef542bcaebc9cc0217ddfaf822200a00594ed9#eventlog index 141
    let log = RawLog {
        topics: vec!["298637f684da70674f26509b10f07ec2fbc77a335ab1e7d6215a4b2484d8bb52"
            .parse()
            .unwrap()],
        data: vec![
            0, 0, 0, 0, 0, 0, 0, 0, 0, 0, 0, 0, 188, 205, 0, 29, 173, 151, 238, 5, 127, 91, 31,
            197, 154, 221, 40, 175, 143, 32, 26, 201, 0, 0, 0, 0, 0, 0, 0, 0, 0, 0, 0, 0, 133, 129,
            195, 136, 163, 5, 24, 136, 69, 34, 251, 23, 122, 146, 252, 33, 147, 81, 8, 20, 0, 0, 0,
            0, 0, 0, 0, 0, 0, 0, 0, 0, 0, 0, 0, 0, 0, 0, 0, 0, 0, 0, 0, 0, 9, 18, 195, 162, 210,
            38, 128, 0, 0, 0, 0, 0, 0, 0, 0, 0, 0, 0, 0, 0, 77, 220, 45, 25, 57, 72, 146, 109, 2,
            249, 177, 254, 158, 29, 170, 7, 24, 39, 14, 213, 0, 0, 0, 0, 0, 0, 0, 0, 0, 0, 0, 0, 0,
            0, 0, 0, 0, 0, 0, 0, 0, 0, 0, 0, 0, 0, 0, 0, 0, 80, 30, 88,
        ],
    };
    let event = <LiquidateBorrow as EthLogDecode>::decode_log(&log).unwrap();
    assert_eq!(event.seize_tokens, 5250648u64.into());
    assert_eq!(event.repay_amount, 653800000000000000u64.into());
}

#[test]
fn can_decode_event_single_param() {
    #[derive(Debug, PartialEq, EthEvent)]
    pub struct OneParam {
        #[ethevent(indexed)]
        param1: U256,
    }

    let log = RawLog {
        topics: vec![
            "bd9bb67345a2fcc8ef3b0857e7e2901f5a0dcfc7fe5e3c10dc984f02842fb7ba".parse().unwrap(),
            "000000000000000000000000000000000000000000000000000000000000007b".parse().unwrap(),
        ],
        data: vec![],
    };

    let event = <OneParam as EthLogDecode>::decode_log(&log).unwrap();
    assert_eq!(event.param1, 123u64.into());
}

#[test]
fn can_decode_event_tuple_single_param() {
    #[derive(Debug, PartialEq, EthEvent)]
    struct OneParam(#[ethevent(indexed)] U256);

    let log = RawLog {
        topics: vec![
            "bd9bb67345a2fcc8ef3b0857e7e2901f5a0dcfc7fe5e3c10dc984f02842fb7ba".parse().unwrap(),
            "000000000000000000000000000000000000000000000000000000000000007b".parse().unwrap(),
        ],
        data: vec![],
    };

    let event = <OneParam as EthLogDecode>::decode_log(&log).unwrap();
    assert_eq!(event.0, 123u64.into());
}

#[test]
fn can_decode_event_with_no_params() {
    #[derive(Debug, PartialEq, EthEvent)]
    pub struct NoParam {}

    let log = RawLog {
        topics: vec!["59a6f900daaeb7581ff830f3a97097fa6372db29b0b50c6d1818ede9d1daaa0c"
            .parse()
            .unwrap()],
        data: vec![],
    };

    let _ = <NoParam as EthLogDecode>::decode_log(&log).unwrap();
}

#[test]
fn eth_display_works() {
    #[derive(Debug, Clone, EthAbiType, EthDisplay)]
    struct MyStruct {
        addr: Address,
        old_value: String,
        new_value: String,
        h: H256,
        i: I256,
        arr_u8: [u8; 32],
        arr_u16: [u16; 32],
        v: Vec<u8>,
    }
    let item = MyStruct {
        addr: "aaaaaaaaaaaaaaaaaaaaaaaaaaaaaaaaaaaaaaaa".parse().unwrap(),
        old_value: "50".to_string(),
        new_value: "100".to_string(),
        h: H256::random(),
        i: I256::zero(),
        arr_u8: [0; 32],
        arr_u16: [1; 32],
        v: vec![0; 32],
    };

    let val = format!(
        "0xaaaaaaaaaaaaaaaaaaaaaaaaaaaaaaaaaaaaaaaa, 50, 100, 0x{}, {}, 0x{}, {:?}, 0x{}",
        hex::encode(&item.h),
        item.i,
        hex::encode(&item.arr_u8),
        item.arr_u16,
        hex::encode(&item.v),
    );

    assert_eq!(val, format!("{}", item));
}

#[test]
fn eth_display_works_for_human_readable() {
    ethers_contract::abigen!(
        HevmConsole,
        r#"[
            event log(string)
            event log2(string x)
            ]"#,
    );

    let log = LogFilter("abc".to_string());
    assert_eq!("abc".to_string(), format!("{}", log));
    let log = Log2Filter { x: "abc".to_string() };
    assert_eq!("abc".to_string(), format!("{}", log));
}

#[test]
fn can_derive_ethcall() {
    #[derive(Debug, Clone, EthCall, EthDisplay)]
    struct MyStruct {
        addr: Address,
        old_value: String,
        new_value: String,
        h: H256,
        i: I256,
        arr_u8: [u8; 32],
        arr_u16: [u16; 32],
        nested_arr: [[u8; 32]; 2],
        double_nested: [[[u8; 32]; 2]; 3],
        v: Vec<u8>,
    }

    assert_tokenizeable::<MyStruct>();
    assert_ethcall::<MyStruct>();

    #[derive(Debug, Clone, EthCall, EthDisplay)]
    #[ethcall(name = "my_call")]
    struct MyCall {
        addr: Address,
        old_value: String,
        new_value: String,
    }
    assert_eq!(MyCall::abi_signature().as_ref(), "my_call(address,string,string)");

    assert_tokenizeable::<MyCall>();
    assert_ethcall::<MyCall>();
}

#[test]
fn can_derive_ethcall_with_nested_structs() {
    #[derive(Debug, Clone, PartialEq, EthAbiType)]
    struct SomeType {
        inner: Address,
        msg: String,
    }

    #[derive(Debug, PartialEq, EthCall)]
    #[ethcall(name = "foo", abi = "foo(address,(address,string),string)")]
    struct FooCall {
        old_author: Address,
        inner: SomeType,
        new_value: String,
    }

    assert_eq!(FooCall::abi_signature().as_ref(), "foo(address,(address,string),string)");

    assert_tokenizeable::<FooCall>();
    assert_ethcall::<FooCall>();
}

#[test]
fn can_derive_for_enum() {
    #[derive(Debug, Clone, PartialEq, EthAbiType)]
    enum ActionChoices {
        GoLeft,
        GoRight,
        GoStraight,
        SitStill,
    }
    assert_tokenizeable::<ActionChoices>();

    let token = ActionChoices::GoLeft.into_token();
    assert_eq!(ActionChoices::GoLeft, ActionChoices::from_token(token).unwrap());
}

#[test]
fn can_derive_abi_codec() {
    #[derive(Debug, Clone, PartialEq, EthAbiType, EthAbiCodec)]
    pub struct SomeType {
        inner: Address,
        msg: String,
    }

    let val = SomeType { inner: Default::default(), msg: "hello".to_string() };

    let encoded = val.clone().encode();
    let other = SomeType::decode(&encoded).unwrap();
    assert_eq!(val, other);
}

#[test]
fn can_derive_abi_codec_single_field() {
    #[derive(Debug, Clone, PartialEq, EthAbiType, EthAbiCodec)]
    pub struct SomeType {
        inner: Vec<U256>,
    }

    let val = SomeType { inner: Default::default() };

    let encoded = val.clone().encode();
    let decoded = SomeType::decode(&encoded).unwrap();
    assert_eq!(val, decoded);

    let encoded_tuple = (Vec::<U256>::default(),).encode();

    assert_eq!(encoded_tuple, encoded);
    let decoded_tuple = SomeType::decode(&encoded_tuple).unwrap();
    assert_eq!(decoded_tuple, decoded);

    let tuple = (val,);
    let encoded = tuple.clone().encode();
    let decoded = <(SomeType,)>::decode(&encoded).unwrap();
    assert_eq!(tuple, decoded);

    let wrapped =
        ethers_core::abi::encode(&ethers_core::abi::Tokenize::into_tokens(tuple.clone())).to_vec();
    assert_eq!(wrapped, encoded);
    let decoded_wrapped = <(SomeType,)>::decode(&wrapped).unwrap();

    assert_eq!(decoded_wrapped, tuple);
}

#[test]
fn can_derive_abi_codec_two_field() {
    #[derive(Debug, Clone, PartialEq, EthAbiType, EthAbiCodec)]
    pub struct SomeType {
        inner: Vec<U256>,
        addr: Address,
    }

    let val = SomeType { inner: Default::default(), addr: Default::default() };

    let encoded = val.clone().encode();
    let decoded = SomeType::decode(&encoded).unwrap();
    assert_eq!(val, decoded);

    let encoded_tuple = (Vec::<U256>::default(), Address::default()).encode();

    assert_eq!(encoded_tuple, encoded);
    let decoded_tuple = SomeType::decode(&encoded_tuple).unwrap();
    assert_eq!(decoded_tuple, decoded);

    let tuple = (val,);
    let encoded = tuple.clone().encode();
    let decoded = <(SomeType,)>::decode(&encoded).unwrap();
    assert_eq!(tuple, decoded);

    let wrapped =
        ethers_core::abi::encode(&ethers_core::abi::Tokenize::into_tokens(tuple.clone())).to_vec();
    assert_eq!(wrapped, encoded);
    let decoded_wrapped = <(SomeType,)>::decode(&wrapped).unwrap();

    assert_eq!(decoded_wrapped, tuple);
}

#[test]
fn can_derive_ethcall_for_bytes() {
    #[derive(Clone, Debug, Default, Eq, PartialEq, EthCall, EthDisplay)]
    #[ethcall(name = "batch", abi = "batch(bytes[],bool)")]
    pub struct BatchCall {
        pub calls: Vec<Bytes>,
        pub revert_on_fail: bool,
    }

    assert_ethcall::<BatchCall>();
}

#[test]
fn can_derive_array_tuples() {
    #[derive(Clone, Debug, Default, Eq, PartialEq, EthEvent, EthDisplay)]
    #[ethevent(name = "DiamondCut", abi = "DiamondCut((address,uint8,bytes4[])[],address,bytes)")]
    pub struct DiamondCutFilter {
        pub diamond_cut: Vec<(Address, u8, Vec<[u8; 4]>)>,
        pub init: Address,
        pub calldata: Bytes,
    }
}

#[test]
<<<<<<< HEAD
fn can_handle_abigen_tuples() {
    #[derive(Clone, Debug, Default, Eq, PartialEq, EthCall, EthDisplay)]
    #[ethcall(name = "swap", abi = "swap((uint8,uint8)[])")]
    pub struct SwapCall {
        pub pairs_to_swap: ::std::vec::Vec<(u8, u8)>,
    }
=======
fn eth_display_works_on_ethers_bytes() {
    #[derive(Clone, Debug, Default, Eq, PartialEq, EthCall, EthDisplay)]
    #[ethcall(name = "logBytes", abi = "logBytes(bytes)")]
    pub struct LogBytesCall {
        pub p_0: ethers_core::types::Bytes,
    }
    let call = LogBytesCall { p_0: hex::decode(b"aaaaaa").unwrap().into() };

    let s = format!("{}", call);
    assert_eq!(s, "0xaaaaaa");
>>>>>>> 8dd72723
}<|MERGE_RESOLUTION|>--- conflicted
+++ resolved
@@ -197,8 +197,7 @@
     }
 
     assert_eq!(
-        "ValueChangedEvent(address,string,bytes32,int256,uint256,bool,address[],bool[],bytes20,
-uint128,int8,int16,int32,int64,int128,uint8,uint16,uint32,uint64,uint128)",
+        "ValueChangedEvent(address,string,bytes32,int256,uint256,bool,address[],bool[],bytes20,uint128,int8,int16,int32,int64,int128,uint8,uint16,uint32,uint64,uint128)",
         ValueChangedEvent::abi_signature()
     );
 }
@@ -586,14 +585,15 @@
 }
 
 #[test]
-<<<<<<< HEAD
 fn can_handle_abigen_tuples() {
     #[derive(Clone, Debug, Default, Eq, PartialEq, EthCall, EthDisplay)]
     #[ethcall(name = "swap", abi = "swap((uint8,uint8)[])")]
     pub struct SwapCall {
         pub pairs_to_swap: ::std::vec::Vec<(u8, u8)>,
     }
-=======
+}
+
+#[test]
 fn eth_display_works_on_ethers_bytes() {
     #[derive(Clone, Debug, Default, Eq, PartialEq, EthCall, EthDisplay)]
     #[ethcall(name = "logBytes", abi = "logBytes(bytes)")]
@@ -604,5 +604,4 @@
 
     let s = format!("{}", call);
     assert_eq!(s, "0xaaaaaa");
->>>>>>> 8dd72723
 }