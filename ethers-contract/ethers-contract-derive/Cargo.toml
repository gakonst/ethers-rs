[package]
name = "ethers-contract-derive"
<<<<<<< HEAD
=======
version = "2.0.0"
edition = "2021"
rust-version = "1.64"
>>>>>>> 8c5c2484
authors = [
    "Nicholas Rodrigues Lordello <nlordell@gmail.com>",
    "Georgios Konstantopoulos <me@gakonst.com>",
]
readme = "README.md"
description = "Proc macros for type-safe bindings generation to Ethereum smart contracts"

version.workspace = true
edition.workspace = true
rust-version.workspace = true
license.workspace = true
documentation.workspace = true
repository.workspace = true
homepage.workspace = true
categories.workspace = true
keywords.workspace = true

[lib]
proc-macro = true

[dependencies]
<<<<<<< HEAD
ethers-core.workspace = true
ethers-contract-abigen.workspace = true

proc-macro2.workspace = true
quote.workspace = true
syn.workspace = true
=======
ethers-core = { version = "^2.0.0", path = "../../ethers-core" }
ethers-contract-abigen = { version = "^2.0.0", path = "../ethers-contract-abigen", default-features = false }

proc-macro2 = "1.0"
quote = "1.0"
syn = "1.0.12"

hex = { version = "0.4.3", default-features = false, features = ["std"] }
>>>>>>> 8c5c2484

serde_json.workspace = true
hex.workspace = true
eyre.workspace = true<|MERGE_RESOLUTION|>--- conflicted
+++ resolved
@@ -1,11 +1,5 @@
 [package]
 name = "ethers-contract-derive"
-<<<<<<< HEAD
-=======
-version = "2.0.0"
-edition = "2021"
-rust-version = "1.64"
->>>>>>> 8c5c2484
 authors = [
     "Nicholas Rodrigues Lordello <nlordell@gmail.com>",
     "Georgios Konstantopoulos <me@gakonst.com>",
@@ -27,24 +21,11 @@
 proc-macro = true
 
 [dependencies]
-<<<<<<< HEAD
 ethers-core.workspace = true
 ethers-contract-abigen.workspace = true
 
 proc-macro2.workspace = true
 quote.workspace = true
 syn.workspace = true
-=======
-ethers-core = { version = "^2.0.0", path = "../../ethers-core" }
-ethers-contract-abigen = { version = "^2.0.0", path = "../ethers-contract-abigen", default-features = false }
 
-proc-macro2 = "1.0"
-quote = "1.0"
-syn = "1.0.12"
-
-hex = { version = "0.4.3", default-features = false, features = ["std"] }
->>>>>>> 8c5c2484
-
-serde_json.workspace = true
-hex.workspace = true
-eyre.workspace = true+hex.workspace = true