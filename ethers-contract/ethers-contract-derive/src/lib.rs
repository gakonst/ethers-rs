//! Implementation of procedural macro for generating type-safe bindings to an
//! ethereum smart contract.
#![deny(missing_docs, unsafe_code, unused_crate_dependencies)]
#![deny(rustdoc::broken_intra_doc_links)]

use proc_macro::TokenStream;
use syn::{parse_macro_input, DeriveInput};

use abigen::Contracts;

pub(crate) mod abi_ty;
mod abigen;
mod call;
pub(crate) mod calllike;
mod codec;
mod display;
mod error;
mod event;
mod spanned;
pub(crate) mod utils;

/// Proc macro to generate type-safe bindings to a contract(s). This macro
/// accepts one or more Ethereum contract ABI or a path. Note that relative paths are
/// rooted in the crate's root `CARGO_MANIFEST_DIR`.
/// Environment variable interpolation is supported via `$` prefix, like
/// `"$CARGO_MANIFEST_DIR/contracts/c.json"`
///
/// # Examples
///
/// ```ignore
/// # use ethers_contract_derive::abigen;
/// // ABI Path
/// abigen!(MyContract, "MyContract.json");
///
/// // HTTP(S) source
/// abigen!(MyContract, "https://my.domain.local/path/to/contract.json");
///
/// // Etherscan.io
/// abigen!(MyContract, "etherscan:0x0001020304050607080910111213141516171819");
/// abigen!(MyContract, "https://etherscan.io/address/0x0001020304050607080910111213141516171819");
///
/// // npmjs
/// abigen!(MyContract, "npm:@org/package@1.0.0/path/to/contract.json");
///
/// // Human readable ABI
/// abigen!(MyContract, r"[
///     function setValue(string)
///     function getValue() external view returns (string)
///     event ValueChanged(address indexed author, string oldValue, string newValue)
/// ]");
/// ```
///
/// Note that Etherscan rate-limits requests to their API, to avoid this an
/// `ETHERSCAN_API_KEY` environment variable can be set. If it is, it will use
/// that API key when retrieving the contract ABI.
///
/// Currently, the proc macro accepts additional parameters to configure some
/// aspects of the code generation. Specifically it accepts:
/// - `methods`: A list of mappings from method signatures to method names allowing methods names to
///   be explicitely set for contract methods. This also provides a workaround for generating code
///   for contracts with multiple methods with the same name.
/// - `event_derives`: A list of additional derives that should be added to contract event structs
///   and enums.
///
/// # Example
///
/// ```ignore
/// abigen!(
///     MyContract,
///     "path/to/MyContract.json",
///     methods {
///         myMethod(uint256,bool) as my_renamed_method;
///     },
///     event_derives (serde::Deserialize, serde::Serialize),
/// );
/// ```
///
/// Aliases for overloaded functions with no aliases provided in the `method` section are derived
/// automatically.
///
/// `abigen!` supports multiple abigen definitions separated by a semicolon `;`
/// This is useful if the contracts use ABIEncoderV2 structs. In which case
/// `abigen!` bundles all type duplicates so that all rust contracts also use
/// the same rust types.
///
/// # Example Multiple contracts
/// ```ignore
/// abigen!(
///     MyContract,
///     "path/to/MyContract.json",
///     methods {
///         myMethod(uint256,bool) as my_renamed_method;
///     },
///     event_derives (serde::Deserialize, serde::Serialize);
///
///     MyOtherContract,
///     "path/to/MyOtherContract.json",
///     event_derives (serde::Deserialize, serde::Serialize);
/// );
/// ```
#[proc_macro]
pub fn abigen(input: TokenStream) -> TokenStream {
    let contracts = parse_macro_input!(input as Contracts);

    contracts.expand().unwrap_or_else(|err| err.to_compile_error()).into()
}

/// Derives the `AbiType` and all `Tokenizable` traits for the labeled type.
///
/// This derive macro automatically adds a type bound `field: Tokenizable` for
/// each field type.
#[proc_macro_derive(EthAbiType)]
pub fn derive_abi_type(input: TokenStream) -> TokenStream {
    let input = parse_macro_input!(input as DeriveInput);
    match abi_ty::derive_tokenizeable_impl(&input) {
        Ok(tokens) => tokens,
        Err(err) => err.to_compile_error(),
    }
    .into()
}

/// Derives the `AbiEncode`, `AbiDecode` and traits for the labeled type.
///
/// This is an addition to `EthAbiType` that lacks the `AbiEncode`, `AbiDecode` implementation.
///
/// The reason why this is a separate macro is the `AbiEncode` / `AbiDecode` are `ethers`
/// generalized codec traits used for types, calls, etc. However, encoding/decoding a call differs
/// from the basic encoding/decoding, (`[selector + encode(self)]`)
///
/// # Example
///
/// ```ignore
/// use ethers_contract::{EthAbiCodec, EthAbiType};
/// use ethers_core::types::*;
///
/// #[derive(Debug, Clone, EthAbiType, EthAbiCodec)]
/// struct MyStruct {
///     addr: Address,
///     old_value: String,
///     new_value: String,
/// }
/// let val = MyStruct {..};
/// let bytes = val.encode();
/// let val = MyStruct::decode(&bytes).unwrap();
/// ```
#[proc_macro_derive(EthAbiCodec)]
pub fn derive_abi_codec(input: TokenStream) -> TokenStream {
    let input = parse_macro_input!(input as DeriveInput);
    TokenStream::from(codec::derive_codec_impl(&input))
}

/// Derives `fmt::Display` trait and generates a convenient format for all the
/// underlying primitive types/tokens.
///
/// The fields of the structure are formatted comma separated, like `self.0,
/// self.1, self.2,...`
///
/// # Example
///
/// ```ignore
/// use ethers_contract::{EthDisplay, EthAbiType};
/// use ethers_core::types::*;
///
/// #[derive(Debug, Clone, EthAbiType, EthDisplay)]
/// struct MyStruct {
///     addr: Address,
///     old_value: String,
///     new_value: String,
///     h: H256,
///     arr_u8: [u8; 32],
///     arr_u16: [u16; 32],
///     v: Vec<u8>,
/// }
/// let val = MyStruct {..};
/// format!("{}", val);
/// ```
#[proc_macro_derive(EthDisplay, attributes(ethdisplay))]
pub fn derive_eth_display(input: TokenStream) -> TokenStream {
    let input = parse_macro_input!(input as DeriveInput);
    match display::derive_eth_display_impl(input) {
        Ok(tokens) => tokens,
        Err(err) => err.to_compile_error(),
    }
    .into()
}

/// Derives the `EthEvent` and `Tokenizeable` trait for the labeled type.
///
/// Additional arguments can be specified using the `#[ethevent(...)]`
/// attribute:
///
/// For the struct:
///
/// - `name`, `name = "..."`: Overrides the generated `EthEvent` name, default is the
///  struct's name.
/// - `signature`, `signature = "..."`: The signature as hex string to override the
///  event's signature.
/// - `abi`, `abi = "..."`: The ABI signature for the event this event's data corresponds to.
///  The `abi` should be solidity event definition or a tuple of the event's
/// types in case the  event has non elementary (other `EthAbiType`) types as
/// members
/// - `anonymous`: A flag to mark this as an anonymous event
///
/// For fields:
///
/// - `indexed`: flag to mark a field as an indexed event input
/// - `name`: override the name of an indexed event input, default is the rust field name
///
/// # Example
/// ```ignore
/// use ethers_contract::EthCall;
/// use ethers_core::types::Address;
///
/// #[derive(Debug, EthAbiType)]
/// struct Inner {
///     inner: Address,
///     msg: String,
/// }
///
/// #[derive(Debug, EthEvent)]
/// #[ethevent(abi = "ValueChangedEvent((address,string),string)")]
/// struct ValueChangedEvent {
///     #[ethevent(indexed, name = "_target")]
///     target: Address,
///     msg: String,
///     inner: Inner,
/// }
/// ```
#[proc_macro_derive(EthEvent, attributes(ethevent))]
pub fn derive_abi_event(input: TokenStream) -> TokenStream {
    let input = parse_macro_input!(input as DeriveInput);
    match event::derive_eth_event_impl(input) {
<<<<<<< HEAD
        Ok(tokens) => tokens,
        Err(err) => err.to_compile_error(),
    }
    .into()
=======
        Ok(tokens) => TokenStream::from(tokens),
        Err(err) => err.to_compile_error().into(),
    }
>>>>>>> 37acf65d
}

/// Derives the `EthCall` and `Tokenizeable` trait for the labeled type.
///
/// Additional arguments can be specified using the `#[ethcall(...)]`
/// attribute:
///
/// For the struct:
///
/// - `name`, `name = "..."`: Overrides the generated `EthCall` function name, default is the
///  struct's name.
/// - `abi`, `abi = "..."`: The ABI signature for the function this call's data corresponds to.
///
///  NOTE: in order to successfully parse the `abi` (`<name>(<args>,...)`) the `<name`>
///   must match either the struct name or the name attribute: `#[ethcall(name ="<name>"]`
///
/// # Example
///
/// ```ignore
/// use ethers_contract::EthCall;
///
/// #[derive(Debug, Clone, EthCall)]
/// #[ethcall(name ="my_call")]
/// struct MyCall {
///     addr: Address,
///     old_value: String,
///     new_value: String,
/// }
/// assert_eq!(
///     MyCall::abi_signature().as_ref(),
///     "my_call(address,string,string)"
/// );
/// ```
///
/// # Example
///
/// Call with struct inputs
///
/// ```ignore
/// use ethers_core::abi::Address;
///
/// #[derive(Debug, Clone, PartialEq, EthAbiType)]
/// struct SomeType {
///     inner: Address,
///     msg: String,
/// }
///
/// #[derive(Debug, PartialEq, EthCall)]
/// #[ethcall(name = "foo", abi = "foo(address,(address,string),string)")]
/// struct FooCall {
///     old_author: Address,
///     inner: SomeType,
///     new_value: String,
/// }
///
/// assert_eq!(
///     FooCall::abi_signature().as_ref(),
///     "foo(address,(address,string),string)"
/// );
/// ```
#[proc_macro_derive(EthCall, attributes(ethcall))]
pub fn derive_abi_call(input: TokenStream) -> TokenStream {
    let input = parse_macro_input!(input as DeriveInput);
    match call::derive_eth_call_impl(input) {
        Ok(tokens) => tokens,
        Err(err) => err.to_compile_error(),
    }
    .into()
}

/// Derives the `EthError` and `Tokenizeable` trait for the labeled type.
///
/// Additional arguments can be specified using the `#[etherror(...)]`
/// attribute:
///
/// For the struct:
///
/// - `name`, `name = "..."`: Overrides the generated `EthCall` function name, default is the
///  struct's name.
/// - `abi`, `abi = "..."`: The ABI signature for the function this call's data corresponds to.
///
///  NOTE: in order to successfully parse the `abi` (`<name>(<args>,...)`) the `<name`>
///   must match either the struct name or the name attribute: `#[ethcall(name ="<name>"]`
///
/// # Example
///
/// ```ignore
/// use ethers_contract::EthError;
///
/// #[derive(Debug, Clone, EthError)]
/// #[etherror(name ="my_error")]
/// struct MyError {
///     addr: Address,
///     old_value: String,
///     new_value: String,
/// }
/// assert_eq!(
///     MyCall::abi_signature().as_ref(),
///     "my_error(address,string,string)"
/// );
/// ```
#[proc_macro_derive(EthError, attributes(etherror))]
pub fn derive_abi_error(input: TokenStream) -> TokenStream {
    let input = parse_macro_input!(input as DeriveInput);
    match error::derive_eth_error_impl(input) {
        Ok(tokens) => tokens,
        Err(err) => err.to_compile_error(),
    }
    .into()
}<|MERGE_RESOLUTION|>--- conflicted
+++ resolved
@@ -230,16 +230,10 @@
 pub fn derive_abi_event(input: TokenStream) -> TokenStream {
     let input = parse_macro_input!(input as DeriveInput);
     match event::derive_eth_event_impl(input) {
-<<<<<<< HEAD
-        Ok(tokens) => tokens,
-        Err(err) => err.to_compile_error(),
-    }
-    .into()
-=======
-        Ok(tokens) => TokenStream::from(tokens),
-        Err(err) => err.to_compile_error().into(),
-    }
->>>>>>> 37acf65d
+        Ok(tokens) => tokens,
+        Err(err) => err.to_compile_error(),
+    }
+    .into()
 }
 
 /// Derives the `EthCall` and `Tokenizeable` trait for the labeled type.
