//! Helper functions for deriving `EthAbiType`

use ethers_contract_abigen::ethers_core_crate;
use proc_macro2::{Ident, Literal, TokenStream};
use quote::{quote, quote_spanned};
<<<<<<< HEAD
use syn::{parse::Error, spanned::Spanned as _, Data, DeriveInput, Fields};
=======
use syn::spanned::Spanned as _;
use syn::{parse::Error, Data, DeriveInput, Fields, Variant};
>>>>>>> eede86df

/// Generates the tokenize implementation
pub fn derive_tokenizeable_impl(input: &DeriveInput) -> proc_macro2::TokenStream {
    let core_crate = ethers_core_crate();
    let name = &input.ident;
    let generic_params = input.generics.params.iter().map(|p| quote! { #p });
    let generic_params = quote! { #(#generic_params,)* };

    let generic_args = input.generics.type_params().map(|p| {
        let name = &p.ident;
        quote_spanned! { p.ident.span() => #name }
    });

    let generic_args = quote! { #(#generic_args,)* };

    let generic_predicates = match input.generics.where_clause {
        Some(ref clause) => {
            let predicates = clause.predicates.iter().map(|p| quote! { #p });
            quote! { #(#predicates,)* }
        }
        None => quote! {},
    };

    let (tokenize_predicates, params_len, init_struct_impl, into_token_impl) = match input.data {
        Data::Struct(ref data) => match data.fields {
            Fields::Named(ref fields) => {
                let tokenize_predicates = fields.named.iter().map(|f| {
                    let ty = &f.ty;
                    quote_spanned! { f.span() => #ty: #core_crate::abi::Tokenize }
                });
                let tokenize_predicates = quote! { #(#tokenize_predicates,)* };

                let assignments = fields.named.iter().map(|f| {
                    let name = f.ident.as_ref().expect("Named fields have names");
                    quote_spanned! { f.span() => #name: #core_crate::abi::Tokenizable::from_token(iter.next().expect("tokens size is sufficient qed").into_token())? }
                });
                let init_struct_impl = quote! { Self { #(#assignments,)* } };

                let into_token = fields.named.iter().map(|f| {
                    let name = f.ident.as_ref().expect("Named fields have names");
                    quote_spanned! { f.span() => self.#name.into_token() }
                });
                let into_token_impl = quote! { #(#into_token,)* };

                (tokenize_predicates, fields.named.len(), init_struct_impl, into_token_impl)
            }
            Fields::Unnamed(ref fields) => {
                let tokenize_predicates = fields.unnamed.iter().map(|f| {
                    let ty = &f.ty;
                    quote_spanned! { f.span() => #ty: #core_crate::abi::Tokenize }
                });
                let tokenize_predicates = quote! { #(#tokenize_predicates,)* };

                let assignments = fields.unnamed.iter().map(|f| {
                    quote_spanned! { f.span() => #core_crate::abi::Tokenizable::from_token(iter.next().expect("tokens size is sufficient qed").into_token())? }
                });
                let init_struct_impl = quote! { Self(#(#assignments,)* ) };

                let into_token = fields.unnamed.iter().enumerate().map(|(i, f)| {
                    let idx = syn::Index::from(i);
                    quote_spanned! { f.span() => self.#idx.into_token() }
                });
                let into_token_impl = quote! { #(#into_token,)* };

                (tokenize_predicates, fields.unnamed.len(), init_struct_impl, into_token_impl)
            }
<<<<<<< HEAD
            Fields::Unit => {
                return Error::new(
                    input.span(),
                    "EthAbiType cannot be derived for empty structs and unit",
                )
                .to_compile_error()
            }
        },
        Data::Enum(_) => {
            return Error::new(input.span(), "EthAbiType cannot be derived for enums")
                .to_compile_error()
=======
            Fields::Unit => return tokenize_unit_type(&input.ident),
        },
        Data::Enum(ref data) => {
            return match tokenize_enum(name, data.variants.iter()) {
                Ok(tokens) => tokens,
                Err(err) => err.to_compile_error(),
            }
>>>>>>> eede86df
        }
        Data::Union(_) => {
            return Error::new(input.span(), "EthAbiType cannot be derived for unions")
                .to_compile_error()
        }
    };

    // there might be the case that the event has only 1 params, which is not a
    // tuple
    let (from_token_impl, into_token_impl) = match params_len {
        0 => (
            quote! {
               Ok(#init_struct_impl)
            },
            // can't encode an empty struct
            // TODO: panic instead?
            quote! {
                #core_crate::abi::Token::Tuple(Vec::new())
            },
        ),
        _ => {
            let from_token = quote! {
                if let #core_crate::abi::Token::Tuple(tokens) = token {
                    if tokens.len() != #params_len {
                        return Err(#core_crate::abi::InvalidOutputType(::std::format!(
                            "Expected {} tokens, got {}: {:?}",
                            #params_len,
                            tokens.len(),
                            tokens
                        )));
                    }

                    let mut iter = tokens.into_iter();

                    Ok(#init_struct_impl)
                } else {
                    Err(#core_crate::abi::InvalidOutputType(::std::format!(
                        "Expected Tuple, got {:?}",
                        token
                    )))
                }
            };

            let into_token = quote! {
                #core_crate::abi::Token::Tuple(
                    ::std::vec![
                        #into_token_impl
                    ]
                )
            };
            (from_token, into_token)
        }
    };

    quote! {
         impl<#generic_params> #core_crate::abi::Tokenizable for #name<#generic_args>
         where
             #generic_predicates
             #tokenize_predicates
         {

             fn from_token(token: #core_crate::abi::Token) -> Result<Self, #core_crate::abi::InvalidOutputType> where
                 Self: Sized {
                #from_token_impl
             }

             fn into_token(self) -> #core_crate::abi::Token {
                #into_token_impl
             }
         }

        impl<#generic_params> #core_crate::abi::TokenizableItem for #name<#generic_args>
         where
             #generic_predicates
             #tokenize_predicates
         { }
    }
}

fn tokenize_unit_type(name: &Ident) -> TokenStream {
    let ethers_core = ethers_core_crate();
    quote! {
         impl #ethers_core::abi::Tokenizable for #name {
             fn from_token(token: #ethers_core::abi::Token) -> Result<Self, #ethers_core::abi::InvalidOutputType> where
                 Self: Sized {
                if let #ethers_core::abi::Token::Tuple(tokens) = token {
                    if !tokens.is_empty() {
                         Err(#ethers_core::abi::InvalidOutputType(::std::format!(
                        "Expected empty tuple, got {:?}",
                        tokens
                    )))
                    } else {
                        Ok(#name{})
                    }
                } else {
                    Err(#ethers_core::abi::InvalidOutputType(::std::format!(
                        "Expected Tuple, got {:?}",
                        token
                    )))
                }
            }

            fn into_token(self) -> #ethers_core::abi::Token {
               #ethers_core::abi::Token::Tuple(::std::vec::Vec::new())
            }
         }
         impl #ethers_core::abi::TokenizableItem for #name { }
    }
}

/// Derive for an enum
///
/// An enum can be a [solidity enum](https://docs.soliditylang.org/en/v0.5.3/types.html#enums) or a
/// bundled set of different types.
///
/// Decoding works like untagged decoding
fn tokenize_enum<'a>(
    enum_name: &Ident,
    variants: impl Iterator<Item = &'a Variant> + 'a,
) -> Result<TokenStream, Error> {
    let ethers_core = ethers_core_crate();

    let mut into_tokens = TokenStream::new();
    let mut from_tokens = TokenStream::new();
    for (idx, variant) in variants.into_iter().enumerate() {
        let var_ident = &variant.ident;
        if variant.fields.len() > 1 {
            return Err(Error::new(
                variant.span(),
                "EthAbiType cannot be derived for enum variants with multiple fields",
            ));
        } else if variant.fields.is_empty() {
            let value = Literal::u8_unsuffixed(idx as u8);
            from_tokens.extend(quote! {
                 if let Ok(#value) = u8::from_token(token.clone()) {
                    return Ok(#enum_name::#var_ident)
                }
            });
            into_tokens.extend(quote! {
                 #enum_name::#var_ident => #value.into_token(),
            });
        } else if let Some(field) = variant.fields.iter().next() {
            let ty = &field.ty;
            from_tokens.extend(quote! {
                if let Ok(decoded) = #ty::from_token(token.clone()) {
                    return Ok(#enum_name::#var_ident(decoded))
                }
            });
            into_tokens.extend(quote! {
                 #enum_name::#var_ident(element) => element.into_token(),
            });
        } else {
            into_tokens.extend(quote! {
             #enum_name::#var_ident(element) => # ethers_core::abi::Token::Tuple(::std::vec::Vec::new()),
        });
        }
    }

    Ok(quote! {
         impl #ethers_core::abi::Tokenizable for #enum_name {

             fn from_token(token: #ethers_core::abi::Token) -> Result<Self, #ethers_core::abi::InvalidOutputType> where
                 Self: Sized {
                #from_tokens
                Err(#ethers_core::abi::InvalidOutputType("Failed to decode all type variants".to_string()))
            }

            fn into_token(self) -> #ethers_core::abi::Token {
                match self {
                   #into_tokens
                }
            }
         }
         impl #ethers_core::abi::TokenizableItem for #enum_name { }
    })
}<|MERGE_RESOLUTION|>--- conflicted
+++ resolved
@@ -3,12 +3,8 @@
 use ethers_contract_abigen::ethers_core_crate;
 use proc_macro2::{Ident, Literal, TokenStream};
 use quote::{quote, quote_spanned};
-<<<<<<< HEAD
-use syn::{parse::Error, spanned::Spanned as _, Data, DeriveInput, Fields};
-=======
 use syn::spanned::Spanned as _;
 use syn::{parse::Error, Data, DeriveInput, Fields, Variant};
->>>>>>> eede86df
 
 /// Generates the tokenize implementation
 pub fn derive_tokenizeable_impl(input: &DeriveInput) -> proc_macro2::TokenStream {
@@ -75,19 +71,6 @@
 
                 (tokenize_predicates, fields.unnamed.len(), init_struct_impl, into_token_impl)
             }
-<<<<<<< HEAD
-            Fields::Unit => {
-                return Error::new(
-                    input.span(),
-                    "EthAbiType cannot be derived for empty structs and unit",
-                )
-                .to_compile_error()
-            }
-        },
-        Data::Enum(_) => {
-            return Error::new(input.span(), "EthAbiType cannot be derived for enums")
-                .to_compile_error()
-=======
             Fields::Unit => return tokenize_unit_type(&input.ident),
         },
         Data::Enum(ref data) => {
@@ -95,7 +78,6 @@
                 Ok(tokens) => tokens,
                 Err(err) => err.to_compile_error(),
             }
->>>>>>> eede86df
         }
         Data::Union(_) => {
             return Error::new(input.span(), "EthAbiType cannot be derived for unions")
