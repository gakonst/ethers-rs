--- conflicted
+++ resolved
@@ -3,14 +3,10 @@
 use ethers_core::types::Selector;
 use proc_macro2::Literal;
 use quote::quote;
-<<<<<<< HEAD
-use syn::{parse::Error, spanned::Spanned as _, Expr, GenericArgument, Lit, PathArguments, Type};
-=======
 use syn::spanned::Spanned as _;
 use syn::{
     parse::Error, Data, DeriveInput, Expr, Fields, GenericArgument, Lit, PathArguments, Type,
 };
->>>>>>> eede86df
 
 pub fn signature(hash: &[u8]) -> proc_macro2::TokenStream {
     let core_crate = ethers_core_crate();
