[package]
name = "ethers-contract-abigen"
version = "1.0.2"
edition = "2021"
rust-version = "1.64"
authors = [
    "Nicholas Rodrigues Lordello <nlordell@gmail.com>",
    "Georgios Konstantopoulos <me@gakonst.com>",
]
license = "MIT OR Apache-2.0"
description = "Code generation for type-safe bindings to Ethereum smart contracts"
homepage = "https://docs.rs/ethers"
repository = "https://github.com/gakonst/ethers-rs"
keywords = ["ethereum", "web3", "celo", "ethers"]

[dependencies]
ethers-core = { version = "^1.0.0", path = "../../ethers-core", features = ["macros"] }
ethers-etherscan = { path = "../../ethers-etherscan", default-features = false, optional = true }

proc-macro2 = "1.0"
quote = "1.0"
<<<<<<< HEAD
syn = "1.0.12"

Inflector = "0.11"
=======
syn = { version = "1.0.12", default-features = false, features = ["full"] }
prettyplease = "0.1.23"

Inflector = "0.11"
url = "2.1"
>>>>>>> 0187bedd
serde_json = "1.0.61"
serde = { version = "1.0.124", features = ["derive"] }
hex = { version = "0.4.2", default-features = false, features = ["std"] }
cfg-if = "1.0.0"
dunce = "1.0.2"
walkdir = "2.3.2"
eyre = "0.6"
regex = "1.6.0"
toml = "0.5.9"

reqwest = { version = "0.11.3", default-features = false, features = ["blocking"], optional = true }
tokio = { version = "1.0", default-features = false, features = [
    "rt-multi-thread",
    "sync",
], optional = true }
url = { version = "2.3.1", default-features = false, optional = true }

[target.'cfg(target_arch = "wasm32")'.dependencies]
# NOTE: this enables wasm compatibility for getrandom indirectly
getrandom = { version = "0.2", features = ["js"] }

[package.metadata.docs.rs]
all-features = true
rustdoc-args = ["--cfg", "docsrs"]

[features]
online = ["reqwest", "ethers-etherscan", "url", "tokio"]
openssl = ["online", "reqwest/native-tls", "ethers-etherscan/openssl"]
rustls = ["online", "reqwest/rustls-tls", "ethers-etherscan/rustls"]

[dev-dependencies]
tempfile = "3.2.0"
ethers-solc = { version = "^1.0.0", path = "../../ethers-solc", default-features = false, features = [
    "project-util",
    "svm-solc",
] }<|MERGE_RESOLUTION|>--- conflicted
+++ resolved
@@ -19,17 +19,11 @@
 
 proc-macro2 = "1.0"
 quote = "1.0"
-<<<<<<< HEAD
-syn = "1.0.12"
-
-Inflector = "0.11"
-=======
 syn = { version = "1.0.12", default-features = false, features = ["full"] }
 prettyplease = "0.1.23"
 
 Inflector = "0.11"
 url = "2.1"
->>>>>>> 0187bedd
 serde_json = "1.0.61"
 serde = { version = "1.0.124", features = ["derive"] }
 hex = { version = "0.4.2", default-features = false, features = ["std"] }
