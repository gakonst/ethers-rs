--- conflicted
+++ resolved
@@ -190,19 +190,9 @@
                 quote! { #ethers_core::types::H256 }
             }
             (ParamType::Tuple(..), true) => {
-<<<<<<< HEAD
-                // represents an struct
+                // represents a struct
                 if let Some(ty) =
                     self.abi_parser.structs.get(&input.name).map(SolStruct::name).map(util::ident)
-=======
-                // represents a struct
-                if let Some(ty) = self
-                    .abi_parser
-                    .structs
-                    .get(&input.name)
-                    .map(SolStruct::name)
-                    .map(util::ident)
->>>>>>> 071a4160
                 {
                     quote! {#ty}
                 } else {
