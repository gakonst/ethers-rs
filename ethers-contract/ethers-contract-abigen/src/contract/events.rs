--- conflicted
+++ resolved
@@ -292,9 +292,6 @@
 /// Expands an event data named tuple from its name-type parameter pairs.
 /// Returns a tuple with the type definition and construction.
 fn expand_data_tuple(name: &Ident, params: &[(TokenStream, TokenStream, bool)]) -> TokenStream {
-<<<<<<< HEAD
-    let fields = params.iter().map(|(_, ty, _)| quote! { pub #ty }).collect::<Vec<_>>();
-=======
     let fields = params
         .iter()
         .map(|(_, ty, indexed)| {
@@ -307,7 +304,6 @@
             }
         })
         .collect::<Vec<_>>();
->>>>>>> eede86df
 
     quote! { struct #name( #( #fields ),* ); }
 }
