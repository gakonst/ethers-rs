--- conflicted
+++ resolved
@@ -3,11 +3,7 @@
 use super::{common::expand_event_struct, types, Context};
 use crate::util;
 use ethers_core::{
-<<<<<<< HEAD
-    abi::{Event, EventExt},
-=======
     abi::{Event, EventExt, Param},
->>>>>>> 69edf3b4
     macros::{ethers_contract_crate, ethers_core_crate},
 };
 use eyre::Result;
@@ -134,13 +130,8 @@
             };
 
             quote! {
-<<<<<<< HEAD
-                /// Returns an [`Event`](#ethers_contract::builders::Event) builder for all the events of this contract.
-                pub fn events(&self) -> #ethers_contract::builders::Event<M, #ty> {
-=======
                 /// Returns an [`Event`](#ethers_contract::builders::Event) builder for all events of this contract
                 pub fn events(&self) -> #ethers_contract::builders::Event<Arc<M>, M, #ty> {
->>>>>>> 69edf3b4
                     self.0.event_with_filter(Default::default())
                 }
             }
@@ -188,11 +179,7 @@
 
         let struct_name = event_struct_name(name, alias);
 
-<<<<<<< HEAD
         let fields = types::expand_event_inputs(event, &self.internal_structs)?;
-=======
-        let params = types::expand_event_inputs(event, &self.internal_structs)?;
->>>>>>> 69edf3b4
         // expand as a tuple if all fields are anonymous
         let all_anonymous_fields = event.inputs.iter().all(|input| input.name.is_empty());
         let data_type_definition = expand_event_struct(&struct_name, &fields, all_anonymous_fields);
