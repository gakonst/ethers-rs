use super::{types, util, Context};
use ethers_core::{
    abi::{Param, ParamType},
    macros::{ethers_contract_crate, ethers_core_crate, ethers_providers_crate},
};
use proc_macro2::{Ident, Literal, TokenStream};
use quote::quote;

/// Expands to the `name, type` pairs for the params
pub(crate) fn expand_params<'a, F>(
    params: &[Param],
    resolve_tuple: F,
) -> eyre::Result<Vec<(TokenStream, TokenStream)>>
where
    F: Fn(&str) -> Option<&'a str>,
{
    params
        .iter()
        .enumerate()
        .map(|(idx, param)| {
            let name = util::expand_input_name(idx, &param.name);
            let ty = expand_param_type(param, &param.kind, |s| resolve_tuple(s))?;
            Ok((name, ty))
        })
        .collect()
}

/// returns the Tokenstream for the corresponding rust type
pub(crate) fn expand_param_type<'a, F>(
    param: &Param,
    kind: &ParamType,
    resolve_tuple: F,
) -> eyre::Result<TokenStream>
where
    F: Fn(&str) -> Option<&'a str>,
{
    match kind {
        ParamType::Array(ty) => {
            let ty = expand_param_type(param, ty, resolve_tuple)?;
            Ok(quote! {
                ::std::vec::Vec<#ty>
            })
        }
        ParamType::FixedArray(ty, size) => {
            let ty = expand_param_type(param, ty, resolve_tuple)?;
            let size = *size;
            Ok(quote! {[#ty; #size]})
        }
        ParamType::Tuple(_) => {
            let ty = if let Some(rust_struct_name) =
                param.internal_type.as_ref().and_then(|s| resolve_tuple(s.as_str()))
            {
                let ident = util::ident(rust_struct_name);
                quote! {#ident}
            } else {
                types::expand(kind)?
            };
            Ok(ty)
        }
        _ => types::expand(kind),
    }
}

pub(crate) fn imports(name: &str) -> TokenStream {
    let doc_str = format!("{name} was auto-generated with ethers-rs Abigen. More information at: https://github.com/gakonst/ethers-rs");

    let ethers_core = ethers_core_crate();
    let ethers_providers = ethers_providers_crate();
    let ethers_contract = ethers_contract_crate();

    quote! {
        #![allow(clippy::enum_variant_names)]
        #![allow(dead_code)]
        #![allow(clippy::type_complexity)]
        #![allow(unused_imports)]
        #![doc = #doc_str]

        use std::sync::Arc;
        use #ethers_core::{
            abi::{Abi, Token, Detokenize, InvalidOutputType, Tokenizable},
            types::*, // import all the types so that we can codegen for everything
        };
        use #ethers_contract::{Contract, builders::{ContractCall, Event}, Lazy};
        use #ethers_providers::Middleware;
    }
}

/// Generates the token stream for the contract's ABI, bytecode and struct declarations.
pub(crate) fn struct_declaration(cx: &Context) -> TokenStream {
    let name = &cx.contract_ident;

    let ethers_core = ethers_core_crate();
    let ethers_contract = ethers_contract_crate();

    let abi = {
        let abi_name = cx.inline_abi_ident();
        let abi = &cx.abi_str;
        let (doc_str, parse) = if cx.human_readable {
            // Human readable: use abi::parse_abi_str
            let doc_str = "The parsed human-readable ABI of the contract.";
            let parse = quote!(#ethers_core::abi::parse_abi_str(__ABI));
            (doc_str, parse)
        } else {
            // JSON ABI: use serde_json::from_str
            let doc_str = "The parsed JSON ABI of the contract.";
            let parse = quote!(#ethers_core::utils::__serde_json::from_str(__ABI));
            (doc_str, parse)
        };

        quote! {
            #[rustfmt::skip]
            const __ABI: &str = #abi;

            // This never fails as we are parsing the ABI in this macro
            #[doc = #doc_str]
            pub static #abi_name: #ethers_contract::Lazy<#ethers_core::abi::Abi> =
                #ethers_contract::Lazy::new(|| #parse.expect("ABI is always valid"));
        }
    };

    let bytecode = cx.contract_bytecode.as_ref().map(|bytecode| {
<<<<<<< HEAD
        let bytecode = bytecode.iter().copied().map(|byte| Literal::u8_unsuffixed(byte));
        let bytecode_name = cx.inline_bytecode_ident();
        quote! {
=======
        let bytecode = bytecode.iter().copied().map(Literal::u8_unsuffixed);
        let bytecode_name = cx.inline_bytecode_ident();
        quote! {
            #[rustfmt::skip]
>>>>>>> e20bb715
            const __BYTECODE: &[u8] = &[ #( #bytecode ),* ];

            #[doc = "The bytecode of the contract."]
            pub static #bytecode_name: #ethers_core::types::Bytes = #ethers_core::types::Bytes::from_static(__BYTECODE);
        }
    });

    quote! {
        // The `Lazy` ABI
        #abi

        // The static Bytecode, if present
        #bytecode

        // Struct declaration
        pub struct #name<M>(#ethers_contract::Contract<M>);

        // Manual implementation since `M` is stored in `Arc<M>` and does not need to be `Clone`
        impl<M> ::core::clone::Clone for #name<M> {
            fn clone(&self) -> Self {
                Self(::core::clone::Clone::clone(&self.0))
            }
        }

        // Deref to the inner contract to have access to all its methods
        impl<M> ::core::ops::Deref for #name<M> {
            type Target = #ethers_contract::Contract<M>;

            fn deref(&self) -> &Self::Target {
                &self.0
            }
        }

        impl<M> ::core::ops::DerefMut for #name<M> {
            fn deref_mut(&mut self) -> &mut Self::Target {
                &mut self.0
            }
        }

        // `<name>(<address>)`
        impl<M> ::core::fmt::Debug for #name<M> {
            fn fmt(&self, f: &mut ::core::fmt::Formatter<'_>) -> ::core::fmt::Result {
                f.debug_tuple(stringify!(#name))
                    .field(&self.address())
                    .finish()
            }
        }
    }
}

pub(crate) fn expand_struct(
    name: &Ident,
    fields: &[(TokenStream, TokenStream)],
    is_tuple: bool,
) -> TokenStream {
    _expand_struct(name, fields.iter().map(|(a, b)| (a, b, false)), is_tuple)
}

pub(crate) fn expand_event_struct(
    name: &Ident,
    fields: &[(TokenStream, TokenStream, bool)],
    is_tuple: bool,
) -> TokenStream {
    _expand_struct(name, fields.iter().map(|(a, b, c)| (a, b, *c)), is_tuple)
}

fn _expand_struct<'a>(
    name: &Ident,
    fields: impl IntoIterator<Item = (&'a TokenStream, &'a TokenStream, bool)>,
    is_tuple: bool,
) -> TokenStream {
    let fields = fields.into_iter();
    let (lower, upper) = fields.size_hint();
    let fields = if lower == 0 || upper == Some(0) {
        // unit struct
        quote!(;)
    } else if is_tuple {
        // tuple struct
        let fields = fields.map(|(_, ty, indexed)| {
            let indexed = indexed_attribute(indexed);
            quote!(#indexed pub #ty)
        });
        quote!(( #( #fields ),* );)
    } else {
        // struct
        let fields = fields.map(|(field, ty, indexed)| {
            let indexed = indexed_attribute(indexed);
            quote!(#indexed pub #field: #ty)
        });
        quote!({ #( #fields, )* })
    };
    quote!(struct #name #fields)
}

fn indexed_attribute(indexed: bool) -> Option<TokenStream> {
    if indexed {
        Some(quote!(#[ethevent(indexed)]))
    } else {
        None
    }
}<|MERGE_RESOLUTION|>--- conflicted
+++ resolved
@@ -119,16 +119,10 @@
     };
 
     let bytecode = cx.contract_bytecode.as_ref().map(|bytecode| {
-<<<<<<< HEAD
-        let bytecode = bytecode.iter().copied().map(|byte| Literal::u8_unsuffixed(byte));
-        let bytecode_name = cx.inline_bytecode_ident();
-        quote! {
-=======
         let bytecode = bytecode.iter().copied().map(Literal::u8_unsuffixed);
         let bytecode_name = cx.inline_bytecode_ident();
         quote! {
             #[rustfmt::skip]
->>>>>>> e20bb715
             const __BYTECODE: &[u8] = &[ #( #bytecode ),* ];
 
             #[doc = "The bytecode of the contract."]
