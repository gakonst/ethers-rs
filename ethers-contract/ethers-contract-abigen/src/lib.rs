//! # Abigen
//!
//! Programmatically generate type-safe Rust bindings for Ethereum smart contracts.
//!
//! This crate is intended to be used either indirectly with the [`abigen` procedural macro][abigen]
//! or directly from a build script / CLI.
//!
//! [abigen]: https://docs.rs/ethers/latest/ethers/contract/macro.abigen.html

#![deny(rustdoc::broken_intra_doc_links, missing_docs, unsafe_code)]

#[cfg(test)]
#[allow(missing_docs)]
#[macro_use]
#[path = "test/macros.rs"]
mod test_macros;

/// Contains types to generate rust bindings for solidity contracts
pub mod contract;
pub use contract::structs::InternalStructs;
use contract::Context;

mod source;
mod util;

pub mod filter;
pub use filter::{ContractFilter, ExcludeContracts, SelectContracts};
pub mod multi;
pub use multi::MultiAbigen;

pub use ethers_core::types::Address;
pub use source::Source;
pub use util::parse_address;

use crate::contract::ExpandedContract;
use eyre::Result;
use proc_macro2::TokenStream;
use std::{collections::HashMap, fs::File, io::Write, path::Path};

/// Programmatically generate type-safe Rust bindings for an Ethereum smart contract from its ABI.
///
/// For all the supported ABI sources, see [Source].
///
/// To generate bindings for *multiple* contracts at once, see [`MultiAbigen`].
///
/// To generate bindings at compile time, see [the abigen! macro][abigen], or use in a `build.rs`
/// file.
///
/// [abigen]: https://docs.rs/ethers/latest/ethers/contract/macro.abigen.html
///
/// # Example
///
/// Running the code below will generate a file called `token.rs` containing the bindings inside,
/// which exports an `ERC20Token` struct, along with all its events.
///
/// ```no_run
/// # use ethers_contract_abigen::Abigen;
/// # fn foo() -> Result<(), Box<dyn std::error::Error>> {
/// Abigen::new("ERC20Token", "./abi.json")?.generate()?.write_to_file("token.rs")?;
/// # Ok(())
/// # }
#[derive(Clone, Debug)]
#[must_use = "Abigen does nothing unless you generate or expand it."]
pub struct Abigen {
    /// The source of the ABI JSON for the contract whose bindings are being generated.
    abi_source: Source,

    /// The contract's name to use for the generated type.
    contract_name: String,

    /// Whether to format the generated bindings using a locally installed copy of `rustfmt`.
    rustfmt: bool,

    /// Manually specified contract method aliases.
    method_aliases: HashMap<String, String>,

<<<<<<< HEAD
    /// Manually specified `derive` macros added to all structs and enums.
    derives: Vec<String>,
=======
    /// Derives added to event structs and enums.
    event_derives: Vec<String>,

    /// Whether to format the code. Uses [`prettyplease`].
    format: bool,
>>>>>>> 0187bedd

    /// Manually specified event name aliases.
    event_aliases: HashMap<String, String>,

    /// Manually specified error name aliases.
    error_aliases: HashMap<String, String>,
}

impl Abigen {
    /// Creates a new builder with the given [ABI Source][Source].
    pub fn new<T: Into<String>, S: AsRef<str>>(contract_name: T, abi_source: S) -> Result<Self> {
        let abi_source = abi_source.as_ref().parse()?;
        Ok(Self {
            abi_source,
<<<<<<< HEAD
            contract_name: contract_name.into(),
            rustfmt: true,
            method_aliases: Default::default(),
            derives: Default::default(),
            event_aliases: Default::default(),
=======
            contract_name: contract_name.to_owned(),
            method_aliases: HashMap::new(),
            event_derives: Vec::new(),
            event_aliases: HashMap::new(),
            format: true,
>>>>>>> 0187bedd
            error_aliases: Default::default(),
        })
    }

    /// Attempts to load a new builder from an ABI JSON file at the specific path.
    pub fn from_file(path: impl AsRef<Path>) -> Result<Self> {
        let name = path
            .as_ref()
            .file_stem()
            .ok_or_else(|| eyre::format_err!("Missing file stem in path"))?
            .to_str()
            .ok_or_else(|| eyre::format_err!("Unable to convert file stem to string"))?;

        // test,script files usually end with `.t.sol` or `.s.sol`, we simply cut off everything
        // after the first `.`
        let name = name.split('.').next().expect("name not empty.");

        Self::new(name, std::fs::read_to_string(path.as_ref())?)
    }

    /// Manually adds a solidity event alias to specify what the event struct and function name will
    /// be in Rust.
    ///
    /// For events without an alias, the `PascalCase` event name will be used.
    pub fn add_event_alias<S1, S2>(mut self, signature: S1, alias: S2) -> Self
    where
        S1: Into<String>,
        S2: Into<String>,
    {
        self.event_aliases.insert(signature.into(), alias.into());
        self
    }

    /// Add a Solidity method error alias to specify the generated method name.
    ///
    /// For methods without an alias, the `snake_case` method name will be used.
    pub fn add_method_alias<S1, S2>(mut self, signature: S1, alias: S2) -> Self
    where
        S1: Into<String>,
        S2: Into<String>,
    {
        self.method_aliases.insert(signature.into(), alias.into());
        self
    }

    /// Add a Solidity custom error alias to specify the generated struct's name.
    ///
    /// For errors without an alias, the `PascalCase` error name will be used.
    pub fn add_error_alias<S1, S2>(mut self, signature: S1, alias: S2) -> Self
    where
        S1: Into<String>,
        S2: Into<String>,
    {
        self.error_aliases.insert(signature.into(), alias.into());
        self
    }

<<<<<<< HEAD
    /// Specify whether or not to format the code using a locally installed copy of `rustfmt`.
    ///
    /// Note that in the case that `rustfmt` does not exist or produces an error during formatting,
    /// the unformatted code will be used.
=======
    #[must_use]
    #[deprecated = "Use format instead"]
    #[doc(hidden)]
>>>>>>> 0187bedd
    pub fn rustfmt(mut self, rustfmt: bool) -> Self {
        self.format = rustfmt;
        self
    }

    /// Specify whether to format the code or not. True by default.
    ///
    /// This will use [`prettyplease`], so the resulting formatted code **will not** be affected by
    /// the local `rustfmt` version or config.
    pub fn format(mut self, format: bool) -> Self {
        self.format = format;
        self
    }

    #[deprecated = "Use add_derive instead"]
    #[doc(hidden)]
    pub fn add_event_derive<S: Into<String>>(mut self, derive: S) -> Self {
        self.derives.push(derive.into());
        self
    }

    /// Add a custom derive to the derives for all structs and enums.
    ///
    /// For example, this makes it possible to derive serde::Serialize and serde::Deserialize.
    pub fn add_derive<S: Into<String>>(mut self, derive: S) -> Self {
        self.derives.push(derive.into());
        self
    }

    /// Generates the contract bindings.
    pub fn generate(self) -> Result<ContractBindings> {
        let format = self.format;
        let name = self.contract_name.clone();
        let (expanded, _) = self.expand()?;
        Ok(ContractBindings { tokens: expanded.into_tokens(), format, name })
    }

    /// Expands the `Abigen` and returns the [`ExpandedContract`] that holds all tokens and the
    /// [`Context`] that holds the state used during expansion.
    pub fn expand(self) -> Result<(ExpandedContract, Context)> {
        let ctx = Context::from_abigen(self)?;
        Ok((ctx.expand()?, ctx))
    }
}

/// Type-safe contract bindings generated by a `Builder`. This type can be
/// either written to file or into a token stream for use in a procedural macro.
pub struct ContractBindings {
    /// The TokenStream representing the contract bindings.
    tokens: TokenStream,
    /// The output options used for serialization.
    format: bool,
    /// The contract name
    name: String,
}

impl ContractBindings {
    /// Writes the bindings to a given `Write`.
    pub fn write<W>(&self, mut w: W) -> Result<()>
    where
        W: Write,
    {
        let source = if self.format {
            let syntax_tree = syn::parse2::<syn::File>(self.tokens.clone()).unwrap();
            prettyplease::unparse(&syntax_tree)
        } else {
            self.tokens.to_string()
        };

        w.write_all(source.as_bytes())?;
        Ok(())
    }

    /// Writes the bindings to a new Vec. Panics if unable to allocate
    pub fn to_vec(&self) -> Vec<u8> {
        let mut bindings = vec![];
        self.write(&mut bindings).expect("allocations don't fail");
        bindings
    }

    /// Writes the bindings to the specified file.
    pub fn write_to_file<P>(&self, path: P) -> Result<()>
    where
        P: AsRef<Path>,
    {
        let file = File::create(path)?;
        self.write(file)
    }

    /// Writes the bindings to a `contract_name.rs` file in the specified
    /// directory. The filename is the snake_case transformation of the contract
    /// name.
    pub fn write_module_in_dir<P>(&self, dir: P) -> Result<()>
    where
        P: AsRef<Path>,
    {
        let file = dir.as_ref().join(self.module_filename());
        self.write_to_file(file)
    }

    /// Converts the bindings into its underlying token stream. This allows it
    /// to be used within a procedural macro.
    pub fn into_tokens(self) -> TokenStream {
        self.tokens
    }

    /// Generate the default module name (snake case of the contract name).
    pub fn module_name(&self) -> String {
        util::safe_module_name(&self.name)
    }

    /// Generate the default file name of the module.
    pub fn module_filename(&self) -> String {
        let mut name = self.module_name();
        name.extend([".rs"]);
        name
    }
}

#[cfg(test)]
mod tests {
    use super::*;
    use ethers_solc::project_util::TempProject;

    #[test]
    fn can_generate_structs() {
        let greeter = include_str!("../../tests/solidity-contracts/greeter_with_struct.json");
        let abigen = Abigen::new("Greeter", greeter).unwrap();
        let gen = abigen.generate().unwrap();
        let out = gen.tokens.to_string();
        assert!(out.contains("pub struct Stuff"));
    }

    #[test]
    fn can_compile_and_generate() {
        let tmp = TempProject::dapptools().unwrap();

        tmp.add_source(
            "Greeter",
            r#"
// SPDX-License-Identifier: MIT
pragma solidity >=0.8.0;

contract Greeter {

    struct Inner {
        bool a;
    }

    struct Stuff {
        Inner inner;
    }

    function greet(Stuff calldata stuff) public view returns (Stuff memory) {
        return stuff;
    }
}
"#,
        )
        .unwrap();

        let _ = tmp.compile().unwrap();

        let abigen =
            Abigen::from_file(tmp.artifacts_path().join("Greeter.sol/Greeter.json")).unwrap();
        let gen = abigen.generate().unwrap();
        let out = gen.tokens.to_string();
        assert!(out.contains("pub struct Stuff"));
        assert!(out.contains("pub struct Inner"));
    }

    #[test]
    fn can_compile_and_generate_with_punctuation() {
        let tmp = TempProject::dapptools().unwrap();

        tmp.add_source(
            "Greeter.t.sol",
            r#"
// SPDX-License-Identifier: MIT
pragma solidity >=0.8.0;

contract Greeter {
    struct Inner {
        bool a;
    }
    struct Stuff {
        Inner inner;
    }
    function greet(Stuff calldata stuff) public view returns (Stuff memory) {
        return stuff;
    }
}
"#,
        )
        .unwrap();

        let _ = tmp.compile().unwrap();

        let abigen =
            Abigen::from_file(tmp.artifacts_path().join("Greeter.t.sol/Greeter.json")).unwrap();
        let gen = abigen.generate().unwrap();
        let out = gen.tokens.to_string();
        assert!(out.contains("pub struct Stuff"));
        assert!(out.contains("pub struct Inner"));
    }
}<|MERGE_RESOLUTION|>--- conflicted
+++ resolved
@@ -68,22 +68,14 @@
     /// The contract's name to use for the generated type.
     contract_name: String,
 
-    /// Whether to format the generated bindings using a locally installed copy of `rustfmt`.
-    rustfmt: bool,
-
     /// Manually specified contract method aliases.
     method_aliases: HashMap<String, String>,
 
-<<<<<<< HEAD
     /// Manually specified `derive` macros added to all structs and enums.
     derives: Vec<String>,
-=======
-    /// Derives added to event structs and enums.
-    event_derives: Vec<String>,
-
-    /// Whether to format the code. Uses [`prettyplease`].
+
+    /// Whether to format the generated bindings using [`prettyplease`].
     format: bool,
->>>>>>> 0187bedd
 
     /// Manually specified event name aliases.
     event_aliases: HashMap<String, String>,
@@ -98,19 +90,11 @@
         let abi_source = abi_source.as_ref().parse()?;
         Ok(Self {
             abi_source,
-<<<<<<< HEAD
             contract_name: contract_name.into(),
-            rustfmt: true,
+            format: true,
             method_aliases: Default::default(),
             derives: Default::default(),
             event_aliases: Default::default(),
-=======
-            contract_name: contract_name.to_owned(),
-            method_aliases: HashMap::new(),
-            event_derives: Vec::new(),
-            event_aliases: HashMap::new(),
-            format: true,
->>>>>>> 0187bedd
             error_aliases: Default::default(),
         })
     }
@@ -168,16 +152,9 @@
         self
     }
 
-<<<<<<< HEAD
-    /// Specify whether or not to format the code using a locally installed copy of `rustfmt`.
-    ///
-    /// Note that in the case that `rustfmt` does not exist or produces an error during formatting,
-    /// the unformatted code will be used.
-=======
     #[must_use]
     #[deprecated = "Use format instead"]
     #[doc(hidden)]
->>>>>>> 0187bedd
     pub fn rustfmt(mut self, rustfmt: bool) -> Self {
         self.format = rustfmt;
         self
