[package]
name = "ethers-core"
authors = ["Georgios Konstantopoulos <me@gakonst.com>"]
readme = "README.md"
description = "Ethereum data types, cryptography and utilities"

version.workspace = true
edition.workspace = true
rust-version.workspace = true
license.workspace = true
documentation.workspace = true
repository.workspace = true
homepage.workspace = true
categories.workspace = true
keywords.workspace = true
exclude.workspace = true

[package.metadata.docs.rs]
all-features = true
rustc-args = ["--cfg", "docsrs"]
rustdoc-args = ["--cfg", "docsrs"]

[package.metadata.playground]
all-features = true

[dependencies]
# abi
open-fastrlp = { version = "0.1.4", features = ["std", "derive", "ethereum-types"] }
rlp = { version = "0.5", features = ["derive"] }
ethabi = { version = "18.0.0", default-features = false, features = ["full-serde", "rlp"] }
arrayvec = { version = "0.7", default-features = false }

# crypto
elliptic-curve.workspace = true
generic-array.workspace = true
k256 = { workspace = true, features = ["ecdsa", "std"] }
tiny-keccak.workspace = true
rand.workspace = true

# misc
chrono = { version = "0.4", default-features = false }
serde.workspace = true
serde_json = { workspace = true, features = ["arbitrary_precision"] }
thiserror.workspace = true
bytes = { workspace = true, features = ["serde"] }
hex.workspace = true
once_cell = { workspace = true, optional = true }
unicode-xid = "0.2"
strum = { version = "0.24", features = ["derive"] }
num_enum = "0.6"

# macros feature enabled dependencies
<<<<<<< HEAD
cargo_metadata = { version = "0.15.3", optional = true }
=======
cargo_metadata = { version = "0.15.4", optional = true }
>>>>>>> af99cb0d
syn = { workspace = true, optional = true }

[target.'cfg(not(target_arch = "wasm32"))'.dependencies]
tempfile.workspace = true

[target.'cfg(target_arch = "wasm32")'.dependencies]
# NOTE: this enables wasm compatibility for getrandom indirectly
getrandom.workspace = true

[dev-dependencies]
bincode = { version = "1.3.3", default-features = false }
once_cell.workspace = true
hex-literal.workspace = true
rand.workspace = true

[features]
celo = ["legacy"] # celo support extends the transaction format with extra fields
legacy = []
<<<<<<< HEAD
macros = ["syn", "cargo_metadata", "once_cell"]
=======
macros = ["syn", "cargo_metadata", "once_cell"]

# Deprecated
eip712 = []
>>>>>>> af99cb0d
<|MERGE_RESOLUTION|>--- conflicted
+++ resolved
@@ -50,11 +50,7 @@
 num_enum = "0.6"
 
 # macros feature enabled dependencies
-<<<<<<< HEAD
-cargo_metadata = { version = "0.15.3", optional = true }
-=======
 cargo_metadata = { version = "0.15.4", optional = true }
->>>>>>> af99cb0d
 syn = { workspace = true, optional = true }
 
 [target.'cfg(not(target_arch = "wasm32"))'.dependencies]
@@ -73,11 +69,7 @@
 [features]
 celo = ["legacy"] # celo support extends the transaction format with extra fields
 legacy = []
-<<<<<<< HEAD
-macros = ["syn", "cargo_metadata", "once_cell"]
-=======
 macros = ["syn", "cargo_metadata", "once_cell"]
 
 # Deprecated
-eip712 = []
->>>>>>> af99cb0d
+eip712 = []