[package]
name = "ethers-core"
authors = ["Georgios Konstantopoulos <me@gakonst.com>"]
readme = "README.md"
description = "Ethereum data types, cryptography and utilities"

version.workspace = true
edition.workspace = true
rust-version.workspace = true
license.workspace = true
documentation.workspace = true
repository.workspace = true
homepage.workspace = true
categories.workspace = true
keywords.workspace = true
exclude.workspace = true

[package.metadata.docs.rs]
all-features = true
rustc-args = ["--cfg", "docsrs"]
rustdoc-args = ["--cfg", "docsrs"]

[package.metadata.playground]
all-features = true

[dependencies]
# abi
open-fastrlp = { version = "0.1.4", features = ["std", "derive", "ethereum-types"] }
rlp = { version = "0.5", features = ["derive"] }
ethabi = { version = "18.0.0", default-features = false, features = ["full-serde", "rlp"] }
arrayvec = { version = "0.7", default-features = false }

# crypto
<<<<<<< HEAD
elliptic-curve.workspace = true
generic-array.workspace = true
k256 = { workspace = true, features = ["keccak256", "ecdsa", "std"] }
tiny-keccak.workspace = true
rand.workspace = true
=======
elliptic-curve = { version = "0.13.2", default-features = false }
generic-array = { version = "0.14.6", default-features = false }
k256 = { version = "0.13.0", default-features = false, features = ["ecdsa", "std"] }
rand = { version = "0.8.5", default-features = false }
tiny-keccak = { version = "2.0.2", default-features = false }
>>>>>>> 18a049b4

# misc
chrono = { version = "0.4", default-features = false }
serde.workspace = true
serde_json = { workspace = true, features = ["arbitrary_precision"] }
thiserror.workspace = true
bytes = { workspace = true, features = ["serde"] }
hex.workspace = true
once_cell = { workspace = true, optional = true }
unicode-xid = "0.2"
strum = { version = "0.24", features = ["derive"] }
num_enum = "0.5"

# macros feature enabled dependencies
cargo_metadata = { version = "0.15.3", optional = true }

# eip712 feature enabled dependencies
convert_case = { version = "0.6.0", optional = true }
syn = { workspace = true, optional = true }
proc-macro2 = { workspace = true, optional = true }

[target.'cfg(not(target_arch = "wasm32"))'.dependencies]
tempfile.workspace = true

[target.'cfg(target_arch = "wasm32")'.dependencies]
# NOTE: this enables wasm compatibility for getrandom indirectly
getrandom.workspace = true

[dev-dependencies]
bincode = { version = "1.3.3", default-features = false }
once_cell.workspace = true
hex-literal.workspace = true
rand.workspace = true

[features]
celo = ["legacy"] # celo support extends the transaction format with extra fields
legacy = []
eip712 = ["convert_case", "syn", "proc-macro2"]
macros = ["syn", "cargo_metadata", "once_cell"]<|MERGE_RESOLUTION|>--- conflicted
+++ resolved
@@ -31,19 +31,11 @@
 arrayvec = { version = "0.7", default-features = false }
 
 # crypto
-<<<<<<< HEAD
 elliptic-curve.workspace = true
 generic-array.workspace = true
-k256 = { workspace = true, features = ["keccak256", "ecdsa", "std"] }
+k256 = { workspace = true, features = ["ecdsa", "std"] }
 tiny-keccak.workspace = true
 rand.workspace = true
-=======
-elliptic-curve = { version = "0.13.2", default-features = false }
-generic-array = { version = "0.14.6", default-features = false }
-k256 = { version = "0.13.0", default-features = false, features = ["ecdsa", "std"] }
-rand = { version = "0.8.5", default-features = false }
-tiny-keccak = { version = "2.0.2", default-features = false }
->>>>>>> 18a049b4
 
 # misc
 chrono = { version = "0.4", default-features = false }
