[package]
name = "ethers-core"
license = "MIT OR Apache-2.0"
version = "0.13.0"
authors = ["Georgios Konstantopoulos <me@gakonst.com>"]
edition = "2018"
description = "Core structures for the ethers-rs crate"
homepage = "https://docs.rs/ethers"
repository = "https://github.com/gakonst/ethers-rs"
keywords = ["ethereum", "web3", "celo", "ethers"]

[dependencies]
rlp = { version = "0.5.0", default-features = false, features = ["std"] }
ethabi = { version = "17.1.0", default-features = false, features = ["full-serde", "rlp"] }
arrayvec = { version = "0.7.2", default-features = false }
rlp-derive = { version = "0.1.0", default-features = false }

# crypto
elliptic-curve = { version = "0.11.12", default-features = false }
generic-array = { version = "0.14.5", default-features = false }
k256 = { version = "0.10.4", default-features = false, features = ["keccak256", "ecdsa", "std"] }
rand = { version = "0.8.5", default-features = false }
tiny-keccak = { version = "2.0.2", default-features = false }

# misc
chrono = { version = "0.4", default-features = false }
serde = { version = "1.0.124", default-features = false, features = ["derive"] }
serde_json = { version = "1.0.64", default-features = false }
thiserror = { version = "1.0", default-features = false }
bytes = { version = "1.1.0", features = ["serde"] }
hex = { version = "0.4.3", default-features = false, features = ["std"] }
once_cell = { version = "1.12.0", optional = true }
unicode-xid = "0.2.3"
strum = { version = "0.24", features = ["derive"] }

# macros feature enabled dependencies
cargo_metadata = { version = "0.14.2", optional = true }

# eip712 feature enabled dependencies
convert_case = { version = "0.5.0", optional = true }
<<<<<<< HEAD
syn = { version = "1.0.98", optional = true }
proc-macro2 = { version = "1.0.39", optional = true }
=======
syn = { version = "1.0.96", optional = true }
proc-macro2 = { version = "1.0.40", optional = true }
>>>>>>> c36ec33b
rust_decimal = "1.25.0"

[dev-dependencies]
serde_json = { version = "1.0.64", default-features = false }
bincode = { version = "1.3.3", default-features = false }
once_cell = { version = "1.12.0" }
hex-literal = "0.3.4"
rand = "0.8.5"

[features]
celo = ["legacy"] # celo support extends the transaction format with extra fields
legacy = []
eip712 = ["convert_case", "syn", "proc-macro2"]
macros = ["syn", "cargo_metadata", "once_cell"]

[package.metadata.docs.rs]
all-features = true
rustdoc-args = ["--cfg", "docsrs"]<|MERGE_RESOLUTION|>--- conflicted
+++ resolved
@@ -38,13 +38,8 @@
 
 # eip712 feature enabled dependencies
 convert_case = { version = "0.5.0", optional = true }
-<<<<<<< HEAD
 syn = { version = "1.0.98", optional = true }
-proc-macro2 = { version = "1.0.39", optional = true }
-=======
-syn = { version = "1.0.96", optional = true }
 proc-macro2 = { version = "1.0.40", optional = true }
->>>>>>> c36ec33b
 rust_decimal = "1.25.0"
 
 [dev-dependencies]
