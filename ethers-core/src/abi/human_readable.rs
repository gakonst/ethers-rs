use std::collections::{BTreeMap, HashMap, VecDeque};

use crate::abi::{
    error::{bail, format_err, ParseError, Result},
    param_type::Reader,
    struct_def::{FieldType, StructFieldType},
    Abi, Constructor, Event, EventParam, Function, Param, ParamType, SolStruct, StateMutability,
};

/// A parser that turns a "human readable abi" into a `Abi`
pub struct AbiParser {
    /// solidity structs
    pub structs: HashMap<String, SolStruct>,
    /// solidity structs as tuples
    pub struct_tuples: HashMap<String, Vec<ParamType>>,
    /// (function name, param name) -> struct which are the identifying properties we get the name
    /// from ethabi.
    pub function_params: HashMap<(String, String), String>,
    /// (function name) -> Vec<structs> all structs the function returns
    pub outputs: HashMap<String, Vec<String>>,
}

impl AbiParser {
    /// Parses a "human readable abi" string
    ///
    /// # Example
    ///
    /// ```
    ///  # use ethers_core::abi::AbiParser;
    /// let abi = AbiParser::default().parse_str(r#"[
    ///         function setValue(string)
    ///         function getValue() external view returns (string)
    ///         event ValueChanged(address indexed author, string oldValue, string newValue)
    ///     ]"#).unwrap();
    /// ```
    pub fn parse_str(&mut self, s: &str) -> Result<Abi> {
        self.parse(
            &s.trim().trim_start_matches('[').trim_end_matches(']').lines().collect::<Vec<_>>(),
        )
    }

    /// Parses a "human readable abi" string vector
    ///
    /// # Example
    /// ```
    /// use ethers_core::abi::AbiParser;
    ///
    /// let abi = AbiParser::default().parse(&[
    ///     "function x() external view returns (uint256)",
    /// ]).unwrap();
    /// ```
    pub fn parse(&mut self, input: &[&str]) -> Result<Abi> {
        // parse struct first
        let mut abi = Abi {
            constructor: None,
            functions: BTreeMap::new(),
            events: BTreeMap::new(),
            receive: false,
            fallback: false,
        };

        let (structs, types): (Vec<_>, Vec<_>) = input
            .iter()
            .map(|s| escape_quotes(s))
            .map(str::trim)
            .filter(|s| !s.is_empty())
            .partition(|s| s.starts_with("struct"));

        for sol in structs {
            let s = SolStruct::parse(sol)?;
            if self.structs.contains_key(s.name()) {
                bail!("Duplicate struct declaration for struct `{}`", s.name())
            }
            self.structs.insert(s.name().to_string(), s);
        }
        self.substitute_structs()?;

        for mut line in types {
            line = line.trim_start();
            if line.starts_with("event") {
                let event = self.parse_event(line)?;
                abi.events.entry(event.name.clone()).or_default().push(event);
            } else if line.starts_with("constructor") {
                let inputs = self
                    .constructor_inputs(line)?
                    .into_iter()
                    .map(|(input, struct_name)| {
                        if let Some(struct_name) = struct_name {
                            // keep track of the user defined struct of that param
                            self.function_params.insert(
                                ("constructor".to_string(), input.name.clone()),
                                struct_name,
                            );
                        }
                        input
                    })
                    .collect();

                abi.constructor = Some(Constructor { inputs });
            } else {
                // function may have shorthand declaration, so it won't start with "function"
                let function = match self.parse_function(line) {
                    Ok(function) => function,
                    Err(_) => bail!("Illegal abi `{}`", line),
                };
                abi.functions.entry(function.name.clone()).or_default().push(function);
            }
        }
        Ok(abi)
    }

    /// Substitutes any other struct references within structs with tuples
    fn substitute_structs(&mut self) -> Result<()> {
        let mut unresolved = self.structs.keys().collect::<VecDeque<_>>();
        let mut sequential_retries = 0;
        while let Some(name) = unresolved.pop_front() {
            let mut resolved = true;
            let sol = &self.structs[name];
            let mut tuple = Vec::with_capacity(sol.fields().len());
            for field in sol.fields() {
                match field.r#type() {
                    FieldType::Elementary(param) => tuple.push(param.clone()),
                    FieldType::Struct(ty) => {
                        if let Some(param) = self.struct_tuples.get(ty.name()).cloned() {
                            tuple.push(ty.as_param(ParamType::Tuple(param)))
                        } else {
                            resolved = false;
                            break
                        }
                    }
                    FieldType::Mapping(_) => {
                        bail!(
                            "mappings are not allowed as params in public functions of struct `{}`",
                            sol.name()
                        )
                    }
                }
            }
            if resolved {
                sequential_retries = 0;
                self.struct_tuples.insert(sol.name().to_string(), tuple);
            } else {
                sequential_retries += 1;
                if sequential_retries > unresolved.len() {
                    bail!("No struct definition found for struct `{}`", name)
                }
                unresolved.push_back(name);
            }
        }
        Ok(())
    }

    /// Link additional structs for parsing
    pub fn with_structs(structs: Vec<SolStruct>) -> Self {
        Self {
            structs: structs.into_iter().map(|s| (s.name().to_string(), s)).collect(),
            struct_tuples: HashMap::new(),
            function_params: Default::default(),
            outputs: Default::default(),
        }
    }

    /// Parses a solidity event declaration from `event <name> (args*) anonymous?`
    pub fn parse_event(&self, s: &str) -> Result<Event> {
        let mut event = s.trim();
        if !event.starts_with("event ") {
            bail!("Not an event `{}`", s)
        }
        event = &event[5..];

        let name = parse_identifier(&mut event)?;

        let mut chars = event.chars();

        loop {
            match chars.next() {
                None => bail!("Expected event"),
                Some('(') => {
                    event = chars.as_str().trim();
                    let mut anonymous = false;
                    if event.ends_with("anonymous") {
                        anonymous = true;
                        event = event[..event.len() - 9].trim_end();
                    }
                    event = event
                        .trim()
                        .strip_suffix(')')
                        .ok_or_else(|| format_err!("Expected closing `)` in `{}`", s))?;

                    let inputs = if event.is_empty() {
                        Vec::new()
                    } else {
                        event
                            .split(',')
                            .map(|e| self.parse_event_arg(e))
                            .collect::<Result<Vec<_>, _>>()?
                    };
                    return Ok(Event { name, inputs, anonymous })
                }
                Some(' ') | Some('\t') => continue,
                Some(c) => {
                    bail!("Illegal char `{}` at `{}`", c, s)
                }
            }
        }
    }

    /// Parse a single event param
    fn parse_event_arg(&self, input: &str) -> Result<EventParam> {
        let mut iter = input.trim().rsplitn(3, is_whitespace);
        let mut indexed = false;
        let mut name =
            iter.next().ok_or_else(|| format_err!("Empty event param at `{}`", input))?;

        let type_str;
        if let Some(mid) = iter.next() {
            if let Some(ty) = iter.next() {
                if mid != "indexed" {
                    bail!("Expected indexed keyword at `{}`", input)
                }
                indexed = true;
                type_str = ty;
            } else {
                if name == "indexed" {
                    indexed = true;
                    name = "";
                }
                type_str = mid;
            }
        } else {
            type_str = name;
            name = "";
        }

        Ok(EventParam { name: name.to_string(), indexed, kind: self.parse_type(type_str)?.0 })
    }

    pub fn parse_function(&mut self, s: &str) -> Result<Function> {
        let mut input = s.trim();
        let shorthand = !input.starts_with("function ");

        if !shorthand {
            input = &input[8..];
        }

        let name = parse_identifier(&mut input)?;
        input = input
            .strip_prefix('(')
            .ok_or_else(|| format_err!("Expected input args parentheses at `{}`", s))?;

        let (input_args_modifiers, output_args) = match input.rsplit_once('(') {
            Some((first, second)) => (first, Some(second)),
            None => (input, None),
        };

        let mut input_args_modifiers_iter = input_args_modifiers
            .trim_end()
            .strip_suffix(" returns")
            .unwrap_or(input_args_modifiers)
            .splitn(2, ')');

        let input_args = match input_args_modifiers_iter
            .next()
            .ok_or_else(|| format_err!("Expected input args parentheses at `{}`", s))?
        {
            "" => None,
            input_params_args => Some(input_params_args),
        };
        let modifiers = match input_args_modifiers_iter
            .next()
            .ok_or_else(|| format_err!("Expected input args parentheses at `{}`", s))?
        {
            "" => None,
            modifiers => Some(modifiers),
        };

        let inputs = if let Some(params) = input_args {
            self.parse_params(params)?
                .into_iter()
                .map(|(input, struct_name)| {
                    if let Some(struct_name) = struct_name {
                        // keep track of the user defined struct of that param
                        self.function_params
                            .insert((name.clone(), input.name.clone()), struct_name);
                    }
                    input
                })
                .collect()
        } else {
            Vec::new()
        };

        let outputs = if let Some(params) = output_args {
            let params = params
                .trim()
                .strip_suffix(')')
                .ok_or_else(|| format_err!("Expected output args parentheses at `{}`", s))?;
            let output_params = self.parse_params(params)?;
            let mut outputs = Vec::with_capacity(output_params.len());
            let mut output_types = Vec::new();

            for (output, struct_name) in output_params {
                if let Some(struct_name) = struct_name {
                    // keep track of the user defined struct of that param
                    output_types.push(struct_name);
                }
                outputs.push(output);
            }
            self.outputs.insert(name.clone(), output_types);
            outputs
        } else {
            Vec::new()
        };

        let state_mutability = modifiers.map(detect_state_mutability).unwrap_or_default();

<<<<<<< HEAD
        #[allow(deprecated)]
        Ok(Function { name, inputs, outputs, state_mutability, constant: false })
=======
        Ok(
            #[allow(deprecated)]
            Function {
                name,
                inputs,
                outputs,
                state_mutability,
                constant: false,
            },
        )
>>>>>>> eede86df
    }

    fn parse_params(&self, s: &str) -> Result<Vec<(Param, Option<String>)>> {
        s.split(',')
            .filter(|s| !s.is_empty())
            .map(|s| self.parse_param(s))
            .collect::<Result<Vec<_>, _>>()
    }

    /// Returns the `ethabi` `ParamType` for the function parameter and the aliased struct type, if
    /// it is a user defined struct
    fn parse_type(&self, type_str: &str) -> Result<(ParamType, Option<String>)> {
        if let Ok(kind) = Reader::read(type_str) {
            Ok((kind, None))
        } else {
            // try struct instead
            if let Ok(field) = StructFieldType::parse(type_str) {
                let struct_ty = field
                    .as_struct()
                    .ok_or_else(|| format_err!("Expected struct type `{}`", type_str))?;
                let name = struct_ty.name();
                let tuple = self
                    .struct_tuples
                    .get(name)
                    .cloned()
                    .map(ParamType::Tuple)
                    .ok_or_else(|| format_err!("Unknown struct `{}`", struct_ty.name()))?;

                if let Some(field) = field.as_struct() {
                    Ok((field.as_param(tuple), Some(name.to_string())))
                } else {
                    bail!("Expected struct type")
                }
            } else {
                bail!("Failed determine event type `{}`", type_str)
            }
        }
    }

    pub fn parse_constructor(&self, s: &str) -> Result<Constructor> {
        let inputs = self.constructor_inputs(s)?.into_iter().map(|s| s.0).collect();
        Ok(Constructor { inputs })
    }

    fn constructor_inputs(&self, s: &str) -> Result<Vec<(Param, Option<String>)>> {
        let mut input = s.trim();
        if !input.starts_with("constructor") {
            bail!("Not a constructor `{}`", input)
        }
        input = input[11..]
            .trim_start()
            .strip_prefix('(')
            .ok_or_else(|| format_err!("Expected leading `(` in `{}`", s))?;

        let params = input
            .rsplitn(2, ')')
            .last()
            .ok_or_else(|| format_err!("Expected closing `)` in `{}`", s))?;

        self.parse_params(params)
    }

    fn parse_param(&self, param: &str) -> Result<(Param, Option<String>)> {
        let mut iter = param.trim().rsplitn(3, is_whitespace);

        let mut name = iter.next().ok_or(ParseError::ParseError(super::Error::InvalidData))?;

        let type_str;
        if let Some(ty) = iter.last() {
            if name == "memory" || name == "calldata" {
                name = "";
            }
            type_str = ty;
        } else {
            type_str = name;
            name = "";
        }
        let (kind, user_struct) = self.parse_type(type_str)?;
        Ok((Param { name: name.to_string(), kind, internal_type: None }, user_struct))
    }
}

impl Default for AbiParser {
    fn default() -> Self {
        Self::with_structs(Vec::new())
    }
}

/// Parses a "human readable abi" string vector
///
/// ```
/// use ethers_core::abi::parse_abi;
///
/// let abi = parse_abi(&[
///     "function x() external view returns (uint256)",
/// ]).unwrap();
/// ```
pub fn parse(input: &[&str]) -> Result<Abi> {
    AbiParser::default().parse(input)
}

/// Parses a "human readable abi" string
///
/// See also `AbiParser::parse_str`
pub fn parse_str(input: &str) -> Result<Abi> {
    AbiParser::default().parse_str(input)
}

/// Parses an identifier like event or function name
pub(crate) fn parse_identifier(input: &mut &str) -> Result<String> {
    let mut chars = input.trim_start().chars();
    let mut name = String::new();
    let c = chars.next().ok_or_else(|| format_err!("Empty identifier in `{}`", input))?;
    if is_first_ident_char(c) {
        name.push(c);
        loop {
            match chars.clone().next() {
                Some(c) if is_ident_char(c) => {
                    chars.next();
                    name.push(c);
                }
                _ => break,
            }
        }
    }
    if name.is_empty() {
        return Err(ParseError::ParseError(super::Error::InvalidName(input.to_string())))
    }
    *input = chars.as_str();
    Ok(name)
}

fn detect_state_mutability(s: &str) -> StateMutability {
    if s.contains("pure") {
        StateMutability::Pure
    } else if s.contains("view") {
        StateMutability::View
    } else if s.contains("payable") {
        StateMutability::Payable
    } else {
        StateMutability::NonPayable
    }
}

pub(crate) fn is_first_ident_char(c: char) -> bool {
    matches!(c, 'a'..='z' | 'A'..='Z' | '_')
}

pub(crate) fn is_ident_char(c: char) -> bool {
    matches!(c, 'a'..='z' | 'A'..='Z' | '0'..='9' | '_')
}

pub(crate) fn is_whitespace(c: char) -> bool {
    matches!(c, ' ' | '\t')
}

fn escape_quotes(input: &str) -> &str {
    input.trim_matches(is_whitespace).trim_matches('\"')
}

#[cfg(test)]
mod tests {
    use super::*;

    #[test]
    fn parses_approve() {
        let fn_str = "function approve(address _spender, uint256 value) external returns(bool)";
        let parsed = AbiParser::default().parse_function(fn_str).unwrap();
        assert_eq!(parsed.name, "approve");
        assert_eq!(parsed.inputs[0].name, "_spender");
        assert_eq!(parsed.inputs[0].kind, ParamType::Address,);
        assert_eq!(parsed.inputs[1].name, "value");
        assert_eq!(parsed.inputs[1].kind, ParamType::Uint(256),);
        assert_eq!(parsed.outputs[0].name, "");
        assert_eq!(parsed.outputs[0].kind, ParamType::Bool);
    }

    #[test]
    fn parses_function_arguments_return() {
        let fn_str = "function foo(uint32[] memory x) external view returns (address)";
        let parsed = AbiParser::default().parse_function(fn_str).unwrap();
        assert_eq!(parsed.name, "foo");
        assert_eq!(parsed.inputs[0].name, "x");
        assert_eq!(parsed.inputs[0].kind, ParamType::Array(Box::new(ParamType::Uint(32))));
        assert_eq!(parsed.outputs[0].name, "");
        assert_eq!(parsed.outputs[0].kind, ParamType::Address);
    }

    #[test]
    fn parses_function_empty() {
        let fn_str = "function foo()";
        let parsed = AbiParser::default().parse_function(fn_str).unwrap();
        assert_eq!(parsed.name, "foo");
        assert!(parsed.inputs.is_empty());
        assert!(parsed.outputs.is_empty());
    }

    #[test]
    fn parses_function_payable() {
        let fn_str = "function foo() public payable";
        let parsed = AbiParser::default().parse_function(fn_str).unwrap();
        assert_eq!(parsed.state_mutability, StateMutability::Payable);
    }

    #[test]
    fn parses_function_view() {
        let fn_str = "function foo() external view";
        let parsed = AbiParser::default().parse_function(fn_str).unwrap();
        assert_eq!(parsed.state_mutability, StateMutability::View);
    }

    #[test]
    fn parses_function_pure() {
        let fn_str = "function foo()  pure";
        let parsed = AbiParser::default().parse_function(fn_str).unwrap();
        assert_eq!(parsed.state_mutability, StateMutability::Pure);
    }

    #[test]
    fn parses_event() {
        assert_eq!(
            AbiParser::default()
                .parse_event("event Foo (address indexed x, uint y, bytes32[] z)")
                .unwrap(),
            Event {
                anonymous: false,
                name: "Foo".to_string(),
                inputs: vec![
                    EventParam { name: "x".to_string(), kind: ParamType::Address, indexed: true },
                    EventParam {
                        name: "y".to_string(),
                        kind: ParamType::Uint(256),
                        indexed: false,
                    },
                    EventParam {
                        name: "z".to_string(),
                        kind: ParamType::Array(Box::new(ParamType::FixedBytes(32))),
                        indexed: false,
                    },
                ],
            }
        );
    }

    #[test]
    fn parses_anonymous_event() {
        assert_eq!(
            AbiParser::default().parse_event("event Foo() anonymous").unwrap(),
            Event { anonymous: true, name: "Foo".to_string(), inputs: vec![] }
        );
    }

    #[test]
    fn parses_unnamed_event() {
        assert_eq!(
            AbiParser::default().parse_event("event Foo(address)").unwrap(),
            Event {
                anonymous: false,
                name: "Foo".to_string(),
                inputs: vec![EventParam {
                    name: "".to_string(),
                    kind: ParamType::Address,
                    indexed: false,
                }],
            }
        );
    }

    #[test]
    fn parses_unnamed_indexed_event() {
        assert_eq!(
            AbiParser::default().parse_event("event Foo(address indexed)").unwrap(),
            Event {
                anonymous: false,
                name: "Foo".to_string(),
                inputs: vec![EventParam {
                    name: "".to_string(),
                    kind: ParamType::Address,
                    indexed: true,
                }],
            }
        );
    }

    #[test]
    fn parse_event_input() {
        assert_eq!(
            AbiParser::default().parse_event_arg("address indexed x").unwrap(),
            EventParam { name: "x".to_string(), kind: ParamType::Address, indexed: true }
        );

        assert_eq!(
            AbiParser::default().parse_event_arg("address x").unwrap(),
            EventParam { name: "x".to_string(), kind: ParamType::Address, indexed: false }
        );
    }

    #[test]
    fn can_parse_functions() {
        [
            "function foo(uint256[] memory x) external view returns (address)",
            "function bar(uint256[] memory x) returns(address)",
            "function bar(uint256[] memory x, uint32 y) returns (address, uint256)",
            "function foo(address[] memory, bytes memory) returns (bytes memory)",
            "function bar(uint256[] memory x)",
            "function bar()",
            "bar(uint256[] memory x)(address)",
            "bar(uint256[] memory x, uint32 y)(address, uint256)",
            "foo(address[] memory, bytes memory)(bytes memory)",
            "bar(uint256[] memory x)()",
            "bar()()",
            "bar(uint256)",
            "bar()",
        ]
        .iter()
        .for_each(|x| {
            AbiParser::default().parse_function(x).unwrap();
        });
    }

    #[test]
    fn can_parse_structs_and_functions() {
        let abi = &[
            "struct Demo {bytes  x; address payable d;}",
            "struct Voter {  uint weight;  bool voted;  address delegate; uint vote; }",
            "event FireEvent(Voter v, NestedVoter2 n)",
            "function foo(uint256[] memory x) external view returns (address)",
            "function call(Voter memory voter) returns (address, uint256)",
            "foo(uint256[] memory x)()",
            "call(Voter memory voter)(address, uint256)",
            "struct NestedVoter {  Voter voter;  bool voted;  address delegate; uint vote; }",
            "struct NestedVoter2 {  NestedVoter[] voter;  Voter[10] votes;  address delegate; uint vote; }",
        ];
        parse(abi).unwrap();
    }

    #[test]
    fn can_parse_params() {
        [
            "address x",
            "address",
            "bytes memory y",
            "bytes memory",
            "bytes32[] memory",
            "bytes32[] memory z",
        ]
        .iter()
        .for_each(|x| {
            AbiParser::default().parse_param(x).unwrap();
        });
    }

    #[test]
    fn can_read_backslashes() {
        parse(&[
            "\"function setValue(string)\"",
            "\"function getValue() external view returns(string)\"",
        ])
        .unwrap();
    }

    #[test]
    fn can_substitute_structs() {
        let abi = parse(&[
            "struct MyStruct {int y; address _addr;}",
            "event FireEvent(MyStruct m, address indexed newOwner)",
        ])
        .unwrap();
        assert_eq!(
            abi.events["FireEvent"][0].inputs.clone(),
            vec![
                EventParam {
                    name: "m".to_string(),
                    kind: ParamType::Tuple(vec![ParamType::Int(256), ParamType::Address]),
                    indexed: false
                },
                EventParam {
                    name: "newOwner".to_string(),
                    kind: ParamType::Address,
                    indexed: true
                },
            ]
        );
    }

    #[test]
    fn can_substitute_array_structs() {
        let abi = parse(&[
            "struct MyStruct {int y; address _addr;}",
            "event FireEvent(MyStruct[] m, MyStruct[10] m2)",
        ])
        .unwrap();

        assert_eq!(
            abi.events["FireEvent"][0].inputs.clone(),
            vec![
                EventParam {
                    name: "m".to_string(),
                    kind: ParamType::Array(Box::new(ParamType::Tuple(vec![
                        ParamType::Int(256),
                        ParamType::Address
                    ]))),
                    indexed: false
                },
                EventParam {
                    name: "m2".to_string(),
                    kind: ParamType::FixedArray(
                        Box::new(ParamType::Tuple(vec![ParamType::Int(256), ParamType::Address])),
                        10
                    ),
                    indexed: false
                },
            ]
        );
    }

    #[test]
    fn can_substitute_nested_array_structs() {
        let abi = parse(&[
            "struct MyStruct {int y; address _addr;}",
            "event FireEvent(MyStruct[] m, MyStructWrapper w)",
            "struct MyStructWrapper {MyStruct y; int y; address _addr;}",
        ])
        .unwrap();

        assert_eq!(
            abi.events["FireEvent"][0].inputs.clone(),
            vec![
                EventParam {
                    name: "m".to_string(),
                    kind: ParamType::Array(Box::new(ParamType::Tuple(vec![
                        ParamType::Int(256),
                        ParamType::Address
                    ]))),
                    indexed: false
                },
                EventParam {
                    name: "w".to_string(),
                    kind: ParamType::Tuple(vec![
                        ParamType::Tuple(vec![ParamType::Int(256), ParamType::Address]),
                        ParamType::Int(256),
                        ParamType::Address
                    ]),
                    indexed: false
                },
            ]
        );
    }
}<|MERGE_RESOLUTION|>--- conflicted
+++ resolved
@@ -314,10 +314,6 @@
 
         let state_mutability = modifiers.map(detect_state_mutability).unwrap_or_default();
 
-<<<<<<< HEAD
-        #[allow(deprecated)]
-        Ok(Function { name, inputs, outputs, state_mutability, constant: false })
-=======
         Ok(
             #[allow(deprecated)]
             Function {
@@ -328,7 +324,6 @@
                 constant: false,
             },
         )
->>>>>>> eede86df
     }
 
     fn parse_params(&self, s: &str) -> Result<Vec<(Param, Option<String>)>> {
