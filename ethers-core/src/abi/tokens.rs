--- conflicted
+++ resolved
@@ -347,31 +347,6 @@
 
 impl<T: TokenizableItem> TokenizableItem for Vec<T> {}
 
-<<<<<<< HEAD
-macro_rules! impl_fixed_types {
-    ($num: expr) => {
-        impl Tokenizable for [u8; $num] {
-            fn from_token(token: Token) -> Result<Self, InvalidOutputType> {
-                match token {
-                    Token::FixedBytes(bytes) => {
-                        if bytes.len() != $num {
-                            return Err(InvalidOutputType(format!(
-                                "Expected `FixedBytes({})`, got FixedBytes({})",
-                                $num,
-                                bytes.len()
-                            )))
-                        }
-
-                        let mut arr = [0; $num];
-                        arr.copy_from_slice(&bytes);
-                        Ok(arr)
-                    }
-                    other => Err(InvalidOutputType(format!(
-                        "Expected `FixedBytes({})`, got {:?}",
-                        $num, other
-                    ))
-                    .into()),
-=======
 impl<const N: usize> Tokenizable for [u8; N] {
     fn from_token(token: Token) -> Result<Self, InvalidOutputType> {
         match token {
@@ -382,7 +357,6 @@
                         N,
                         bytes.len()
                     )));
->>>>>>> eede86df
                 }
 
                 let mut arr = [0; N];
@@ -402,36 +376,6 @@
     }
 }
 
-<<<<<<< HEAD
-        impl<T: TokenizableItem + Clone> Tokenizable for [T; $num] {
-            fn from_token(token: Token) -> Result<Self, InvalidOutputType> {
-                match token {
-                    Token::FixedArray(tokens) => {
-                        if tokens.len() != $num {
-                            return Err(InvalidOutputType(format!(
-                                "Expected `FixedArray({})`, got FixedArray({})",
-                                $num,
-                                tokens.len()
-                            )))
-                        }
-
-                        let mut arr = ArrayVec::<T, $num>::new();
-                        let mut it = tokens.into_iter().map(T::from_token);
-                        for _ in 0..$num {
-                            arr.push(it.next().expect("Length validated in guard; qed")?);
-                        }
-                        // Can't use expect here because [T; $num]: Debug is not satisfied.
-                        match arr.into_inner() {
-                            Ok(arr) => Ok(arr),
-                            Err(_) => panic!("All elements inserted so the array is full; qed"),
-                        }
-                    }
-                    other => Err(InvalidOutputType(format!(
-                        "Expected `FixedArray({})`, got {:?}",
-                        $num, other
-                    ))
-                    .into()),
-=======
 impl<const N: usize> TokenizableItem for [u8; N] {}
 
 impl<T: TokenizableItem + Clone, const N: usize> Tokenizable for [T; N] {
@@ -444,13 +388,8 @@
                         N,
                         tokens.len()
                     )));
->>>>>>> eede86df
-                }
-
-<<<<<<< HEAD
-            fn into_token(self) -> Token {
-                Token::FixedArray(ArrayVec::from(self).into_iter().map(T::into_token).collect())
-=======
+                }
+
                 let mut arr = ArrayVec::<T, N>::new();
                 let mut it = tokens.into_iter().map(T::from_token);
                 for _ in 0..N {
@@ -461,7 +400,6 @@
                     Ok(arr) => Ok(arr),
                     Err(_) => panic!("All elements inserted so the array is full; qed"),
                 }
->>>>>>> eede86df
             }
             other => Err(InvalidOutputType(format!(
                 "Expected `FixedArray({})`, got {:?}",
