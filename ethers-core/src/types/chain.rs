--- conflicted
+++ resolved
@@ -329,12 +329,8 @@
             // Unknown / not applicable, default to false for backwards compatibility
             Dev | AnvilHardhat | Morden | Ropsten | Rinkeby | Cronos | CronosTestnet | Kovan |
             Sokol | Poa | XDai | Moonbeam | MoonbeamDev | Moonriver | Moonbase | Evmos |
-<<<<<<< HEAD
             EvmosTestnet | Chiado | Aurora | AuroraTestnet | Canto | CantoTestnet |
-            ScrollAlphaTestnet | FilecoinMainnet => false,
-=======
-            EvmosTestnet | Chiado | Aurora | AuroraTestnet | Canto | CantoTestnet => false,
->>>>>>> af99cb0d
+            ScrollAlphaTestnet => false,
         }
     }
 
