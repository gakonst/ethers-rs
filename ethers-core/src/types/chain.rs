use super::{U128, U256, U512, U64};
use serde::{Deserialize, Serialize, Serializer};
use std::{
    convert::{TryFrom, TryInto},
    fmt,
    time::Duration,
};
use strum::{AsRefStr, EnumCount, EnumIter, EnumString, EnumVariantNames};

// compatibility re-export
#[doc(hidden)]
pub use num_enum::{TryFromPrimitive, TryFromPrimitiveError};
#[doc(hidden)]
pub type ParseChainError = TryFromPrimitiveError<Chain>;

// When adding a new chain:
//   1. add new variant to the Chain enum;
//   2. add extra information in the last `impl` block (explorer URLs, block time) when applicable;
//   3. (optional) add aliases: `#[strum(serialize = "main", serialize = "alias", ...)]`;
//      "main" must be present and will be used in `Display`, `Serialize` and `FromStr`,
//      while the aliases will be added only to `FromStr`.

// We don't derive Serialize because it is manually implemented using AsRef<str> and it would
// break a lot of things since Serialize is `kebab-case` vs Deserialize `snake_case`.
// This means that the Chain type is not "round-trippable", because the Serialize and Deserialize
// implementations do not use the same case style.

/// An Ethereum EIP-155 chain.
#[derive(
    Clone,
    Copy,
    Debug,
    PartialEq,
    Eq,
    PartialOrd,
    Ord,
    Hash,
    AsRefStr,         // AsRef<str>, fmt::Display and serde::Serialize
    EnumVariantNames, // Chain::VARIANTS
    EnumString,       // FromStr, TryFrom<&str>
    EnumIter,         // Chain::iter
    EnumCount,        // Chain::COUNT
    TryFromPrimitive, // TryFrom<u64>
    Deserialize,
)]
#[serde(rename_all = "snake_case")]
#[strum(serialize_all = "kebab-case")]
#[repr(u64)]
pub enum Chain {
    Mainnet = 1,
    Morden = 2,
    Ropsten = 3,
    Rinkeby = 4,
    Goerli = 5,
    Kovan = 42,
    Sepolia = 11155111,

    Optimism = 10,
    OptimismKovan = 69,
    OptimismGoerli = 420,

    Arbitrum = 42161,
    ArbitrumTestnet = 421611,
    ArbitrumGoerli = 421613,
    ArbitrumNova = 42170,

    Cronos = 25,
    CronosTestnet = 338,

    Rsk = 30,

    #[strum(serialize = "bsc")]
    BinanceSmartChain = 56,
    #[strum(serialize = "bsc-testnet")]
    BinanceSmartChainTestnet = 97,

    Poa = 99,
    Sokol = 77,

    #[strum(serialize = "gnosis", serialize = "xdai", serialize = "gnosis-chain")]
    XDai = 100,

    Polygon = 137,
    #[strum(serialize = "mumbai", serialize = "polygon-mumbai")]
    PolygonMumbai = 80001,

    Fantom = 250,
    FantomTestnet = 4002,

    Moonbeam = 1284,
    MoonbeamDev = 1281,

    Moonriver = 1285,

    Moonbase = 1287,

    #[strum(serialize = "dev")]
    Dev = 1337,
    #[strum(serialize = "anvil-hardhat", serialize = "anvil", serialize = "hardhat")]
    AnvilHardhat = 31337,

    Evmos = 9001,
    EvmosTestnet = 9000,

    Chiado = 10200,

    Oasis = 26863,

    Emerald = 42262,
    EmeraldTestnet = 42261,

    FilecoinMainnet = 314,
    FilecoinHyperspaceTestnet = 3141,

    Avalanche = 43114,
    #[strum(serialize = "fuji", serialize = "avalanche-fuji")]
    AvalancheFuji = 43113,

    Celo = 42220,
    CeloAlfajores = 44787,
    CeloBaklava = 62320,

    Aurora = 1313161554,
    AuroraTestnet = 1313161555,

    Canto = 7700,
    CantoTestnet = 740,
}

// === impl Chain ===

// This must be implemented manually so we avoid a conflict with `TryFromPrimitive` where it treats
// the `#[default]` attribute as its own `#[num_enum(default)]`
impl Default for Chain {
    fn default() -> Self {
        Self::Mainnet
    }
}

macro_rules! impl_into_numeric {
    ($($ty:ty)+) => {$(
        impl From<Chain> for $ty {
            fn from(chain: Chain) -> Self {
                u64::from(chain).into()
            }
        }
    )+};
}

macro_rules! impl_try_from_numeric {
    ($($native:ty)+ ; $($primitive:ty)*) => {
        $(
            impl TryFrom<$native> for Chain {
                type Error = ParseChainError;

                fn try_from(value: $native) -> Result<Self, Self::Error> {
                    (value as u64).try_into()
                }
            }
        )+

        $(
            impl TryFrom<$primitive> for Chain {
                type Error = ParseChainError;

                fn try_from(value: $primitive) -> Result<Self, Self::Error> {
                    if value.bits() > 64 {
                        // `TryFromPrimitiveError` only has a `number` field which has the same type
                        // as the `#[repr(_)]` attribute on the enum.
                        return Err(ParseChainError { number: value.low_u64() })
                    }
                    value.low_u64().try_into()
                }
            }
        )*
    };
}

impl From<Chain> for u64 {
    fn from(chain: Chain) -> Self {
        chain as u64
    }
}

impl_into_numeric!(u128 U64 U128 U256 U512);

impl TryFrom<U64> for Chain {
    type Error = ParseChainError;

    fn try_from(value: U64) -> Result<Self, Self::Error> {
        value.low_u64().try_into()
    }
}

impl_try_from_numeric!(u8 u16 u32 usize; U128 U256 U512);

impl fmt::Display for Chain {
    fn fmt(&self, f: &mut fmt::Formatter) -> fmt::Result {
        f.pad(self.as_ref())
    }
}

impl Serialize for Chain {
    fn serialize<S>(&self, s: S) -> Result<S::Ok, S::Error>
    where
        S: Serializer,
    {
        s.serialize_str(self.as_ref())
    }
}

// NB: all utility functions *should* be explicitly exhaustive (not use `_` matcher) so we don't
//     forget to update them when adding a new `Chain` variant.
impl Chain {
    /// Returns the chain's average blocktime, if applicable.
    ///
    /// It can be beneficial to know the average blocktime to adjust the polling of an HTTP provider
    /// for example.
    ///
    /// **Note:** this is not an accurate average, but is rather a sensible default derived from
    /// blocktime charts such as [Etherscan's](https://etherscan.com/chart/blocktime)
    /// or [Polygonscan's](https://polygonscan.com/chart/blocktime).
    ///
    /// # Examples
    ///
    /// ```
    /// use ethers_core::types::Chain;
    /// use std::time::Duration;
    ///
    /// assert_eq!(
    ///     Chain::Mainnet.average_blocktime_hint(),
    ///     Some(Duration::from_millis(12_000)),
    /// );
    /// assert_eq!(Chain::Optimism.average_blocktime_hint(), None);
    /// ```
    pub const fn average_blocktime_hint(&self) -> Option<Duration> {
        use Chain::*;

        let ms = match self {
            Mainnet => 12_000,
            Arbitrum | ArbitrumTestnet | ArbitrumGoerli | ArbitrumNova => 1_300,
            Polygon | PolygonMumbai => 2_100,
            Moonbeam | Moonriver => 12_500,
            BinanceSmartChain | BinanceSmartChainTestnet => 3_000,
            Avalanche | AvalancheFuji => 2_000,
            Fantom | FantomTestnet => 1_200,
            Cronos | CronosTestnet | Canto | CantoTestnet => 5_700,
            Evmos | EvmosTestnet => 1_900,
            Aurora | AuroraTestnet => 1_100,
            Oasis => 5_500,
            Emerald => 6_000,
            Dev | AnvilHardhat => 200,
            Celo | CeloAlfajores | CeloBaklava => 5_000,
<<<<<<< HEAD
            FilecoinHyperspaceTestnet | FilecoinMainnet => 30_000,
            // Explictly handle all network to make it easier not to forget this match when new
            // networks are added.
=======

            // Explicitly exhaustive. See NB above.
>>>>>>> 537d0a9d
            Morden | Ropsten | Rinkeby | Goerli | Kovan | XDai | Chiado | Sepolia | Moonbase |
            MoonbeamDev | Optimism | OptimismGoerli | OptimismKovan | Poa | Sokol | Rsk |
            EmeraldTestnet => return None,
        };

        Some(Duration::from_millis(ms))
    }

    /// Returns whether the chain implements EIP-1559 (with the type 2 EIP-2718 transaction type).
    ///
    /// # Examples
    ///
    /// ```
    /// use ethers_core::types::Chain;
    ///
    /// assert!(!Chain::Mainnet.is_legacy());
    /// assert!(Chain::Celo.is_legacy());
    /// ```
    #[allow(clippy::match_like_matches_macro)]
    pub const fn is_legacy(&self) -> bool {
        use Chain::*;

        match self {
            // Known legacy chains / non EIP-1559 compliant
            Optimism |
            OptimismGoerli |
            OptimismKovan |
            Fantom |
            FantomTestnet |
            BinanceSmartChain |
            BinanceSmartChainTestnet |
            Arbitrum |
            ArbitrumTestnet |
            ArbitrumGoerli |
            ArbitrumNova |
            Rsk |
            Oasis |
            Emerald |
            EmeraldTestnet |
            Celo |
            CeloAlfajores |
            CeloBaklava => true,

            // Known EIP-1559 chains
            Mainnet | Goerli | Sepolia | Polygon | PolygonMumbai | Avalanche | AvalancheFuji => {
                false
            }

            // Unknown / not applicable, default to false for backwards compatibility
            Dev | AnvilHardhat | Morden | Ropsten | Rinkeby | Cronos | CronosTestnet | Kovan |
            Sokol | Poa | XDai | Moonbeam | MoonbeamDev | Moonriver | Moonbase | Evmos |
            EvmosTestnet | Chiado | Aurora | AuroraTestnet | Canto | CantoTestnet => false,
        }
    }

    /// Returns the chain's blockchain explorer and its API (Etherscan and Etherscan-like) URLs.
    ///
    /// Returns `(API_URL, BASE_URL)`
    ///
    /// # Examples
    ///
    /// ```
    /// use ethers_core::types::Chain;
    ///
    /// assert_eq!(
    ///     Chain::Mainnet.etherscan_urls(),
    ///     Some(("https://api.etherscan.io/api", "https://etherscan.io"))
    /// );
    /// assert_eq!(
    ///     Chain::Avalanche.etherscan_urls(),
    ///     Some(("https://api.snowtrace.io/api", "https://snowtrace.io"))
    /// );
    /// assert_eq!(Chain::AnvilHardhat.etherscan_urls(), None);
    /// ```
    pub const fn etherscan_urls(&self) -> Option<(&'static str, &'static str)> {
        use Chain::*;

        let urls = match self {
            Mainnet => ("https://api.etherscan.io/api", "https://etherscan.io"),
            Ropsten => ("https://api-ropsten.etherscan.io/api", "https://ropsten.etherscan.io"),
            Kovan => ("https://api-kovan.etherscan.io/api", "https://kovan.etherscan.io"),
            Rinkeby => ("https://api-rinkeby.etherscan.io/api", "https://rinkeby.etherscan.io"),
            Goerli => ("https://api-goerli.etherscan.io/api", "https://goerli.etherscan.io"),
            Sepolia => ("https://api-sepolia.etherscan.io/api", "https://sepolia.etherscan.io"),
            Polygon => ("https://api.polygonscan.com/api", "https://polygonscan.com"),
            PolygonMumbai => {
                ("https://api-testnet.polygonscan.com/api", "https://mumbai.polygonscan.com")
            }
            Avalanche => ("https://api.snowtrace.io/api", "https://snowtrace.io"),
            AvalancheFuji => {
                ("https://api-testnet.snowtrace.io/api", "https://testnet.snowtrace.io")
            }
            Optimism => {
                ("https://api-optimistic.etherscan.io/api", "https://optimistic.etherscan.io")
            }
            OptimismGoerli => (
                "https://api-goerli-optimistic.etherscan.io/api",
                "https://goerli-optimism.etherscan.io",
            ),
            OptimismKovan => (
                "https://api-kovan-optimistic.etherscan.io/api",
                "https://kovan-optimistic.etherscan.io",
            ),
            Fantom => ("https://api.ftmscan.com/api", "https://ftmscan.com"),
            FantomTestnet => ("https://api-testnet.ftmscan.com/api", "https://testnet.ftmscan.com"),
            BinanceSmartChain => ("https://api.bscscan.com/api", "https://bscscan.com"),
            BinanceSmartChainTestnet => {
                ("https://api-testnet.bscscan.com/api", "https://testnet.bscscan.com")
            }
            Arbitrum => ("https://api.arbiscan.io/api", "https://arbiscan.io"),
            ArbitrumTestnet => {
                ("https://api-testnet.arbiscan.io/api", "https://testnet.arbiscan.io")
            }
            ArbitrumGoerli => ("https://api-goerli.arbiscan.io/api", "https://goerli.arbiscan.io"),
            ArbitrumNova => ("https://api-nova.arbiscan.io/api", "https://nova.arbiscan.io/"),
            Cronos => ("https://api.cronoscan.com/api", "https://cronoscan.com"),
            CronosTestnet => {
                ("https://api-testnet.cronoscan.com/api", "https://testnet.cronoscan.com")
            }
            Moonbeam => ("https://api-moonbeam.moonscan.io/api", "https://moonbeam.moonscan.io/"),
            Moonbase => ("https://api-moonbase.moonscan.io/api", "https://moonbase.moonscan.io/"),
            Moonriver => ("https://api-moonriver.moonscan.io/api", "https://moonriver.moonscan.io"),
            // blockscout API is etherscan compatible
            XDai => {
                ("https://blockscout.com/xdai/mainnet/api", "https://blockscout.com/xdai/mainnet")
            }
            Chiado => {
                ("https://blockscout.chiadochain.net/api", "https://blockscout.chiadochain.net")
            }
            FilecoinHyperspaceTestnet => {
                ("https://api.hyperspace.node.glif.io/rpc/v1", "https://hyperspace.filfox.info")
            }
            Sokol => ("https://blockscout.com/poa/sokol/api", "https://blockscout.com/poa/sokol"),
            Poa => ("https://blockscout.com/poa/core/api", "https://blockscout.com/poa/core"),
            Rsk => ("https://blockscout.com/rsk/mainnet/api", "https://blockscout.com/rsk/mainnet"),
            Oasis => ("https://scan.oasischain.io/api", "https://scan.oasischain.io/"),
            Emerald => {
                ("https://explorer.emerald.oasis.dev/api", "https://explorer.emerald.oasis.dev/")
            }
            EmeraldTestnet => (
                "https://testnet.explorer.emerald.oasis.dev/api",
                "https://testnet.explorer.emerald.oasis.dev/",
            ),
            Aurora => ("https://api.aurorascan.dev/api", "https://aurorascan.dev"),
            AuroraTestnet => {
                ("https://testnet.aurorascan.dev/api", "https://testnet.aurorascan.dev")
            }
            Evmos => ("https://evm.evmos.org/api", "https://evm.evmos.org/"),
            EvmosTestnet => ("https://evm.evmos.dev/api", "https://evm.evmos.dev/"),
            Celo => ("https://explorer.celo.org/mainnet", "https://explorer.celo.org/mainnet/api"),
            CeloAlfajores => {
                ("https://explorer.celo.org/alfajores", "https://explorer.celo.org/alfajores/api")
            }
            CeloBaklava => {
                ("https://explorer.celo.org/baklava", "https://explorer.celo.org/baklava/api")
            }
            Canto => ("https://evm.explorer.canto.io/", "https://evm.explorer.canto.io/api"),
            CantoTestnet => (
                "https://testnet-explorer.canto.neobase.one/",
                "https://testnet-explorer.canto.neobase.one/api",
            ),
<<<<<<< HEAD
            AnvilHardhat | Dev | Morden | MoonbeamDev | FilecoinMainnet => {
                // this is explicitly exhaustive so we don't forget to add new urls when adding a
                // new chain
                return None
            }
=======

            // Explicitly exhaustive. See NB above.
            AnvilHardhat | Dev | Morden | MoonbeamDev => return None,
>>>>>>> 537d0a9d
        };

        Some(urls)
    }

    /// Returns the chain's blockchain explorer's API key environment variable's default name.
    ///
    /// # Examples
    ///
    /// ```
    /// use ethers_core::types::Chain;
    ///
    /// assert_eq!(Chain::Mainnet.etherscan_api_key_name(), Some("ETHERSCAN_API_KEY"));
    /// assert_eq!(Chain::AnvilHardhat.etherscan_api_key_name(), None);
    /// ```
    pub const fn etherscan_api_key_name(&self) -> Option<&'static str> {
        use Chain::*;

        let api_key_name = match self {
            Mainnet |
            Morden |
            Ropsten |
            Kovan |
            Rinkeby |
            Goerli |
            Optimism |
            OptimismGoerli |
            OptimismKovan |
            BinanceSmartChain |
            BinanceSmartChainTestnet |
            Arbitrum |
            ArbitrumTestnet |
            ArbitrumGoerli |
            ArbitrumNova |
            Cronos |
            CronosTestnet |
            Aurora |
            AuroraTestnet |
            Celo |
            CeloAlfajores |
            CeloBaklava => "ETHERSCAN_API_KEY",

<<<<<<< HEAD
            // Known EIP-1559 chains
            Mainnet |
            Goerli |
            Sepolia |
            Polygon |
            PolygonMumbai |
            Avalanche |
            AvalancheFuji |
            FilecoinHyperspaceTestnet => false,

            // Unknown / not applicable, default to false for backwards compatibility
            Dev | AnvilHardhat | Morden | Ropsten | Rinkeby | Cronos | CronosTestnet | Kovan |
            Sokol | Poa | XDai | Moonbeam | MoonbeamDev | Moonriver | Moonbase | Evmos |
            EvmosTestnet | Chiado | Aurora | AuroraTestnet | Canto | CantoTestnet |
            FilecoinMainnet => false,
        }
=======
            Avalanche | AvalancheFuji => "SNOWTRACE_API_KEY",

            Polygon | PolygonMumbai => "POLYGONSCAN_API_KEY",

            Fantom | FantomTestnet => "FTMSCAN_API_KEY",

            Moonbeam | Moonbase | MoonbeamDev | Moonriver => "MOONSCAN_API_KEY",

            Canto | CantoTestnet => "BLOCKSCOUT_API_KEY",

            // Explicitly exhaustive. See NB above.
            XDai | Chiado | Sepolia | Rsk | Sokol | Poa | Oasis | Emerald | EmeraldTestnet |
            Evmos | EvmosTestnet | AnvilHardhat | Dev => return None,
        };

        Some(api_key_name)
    }

    /// Returns the chain's blockchain explorer's API key, from the environment variable with the
    /// name specified in [`etherscan_api_key_name`](Chain::etherscan_api_key_name).
    ///
    /// # Examples
    ///
    /// ```
    /// use ethers_core::types::Chain;
    ///
    /// let chain = Chain::Mainnet;
    /// std::env::set_var(chain.etherscan_api_key_name().unwrap(), "KEY");
    /// assert_eq!(chain.etherscan_api_key().as_deref(), Some("KEY"));
    /// ```
    pub fn etherscan_api_key(&self) -> Option<String> {
        self.etherscan_api_key_name().and_then(|name| std::env::var(name).ok())
>>>>>>> 537d0a9d
    }
}

#[cfg(test)]
mod tests {
    use super::*;
    use strum::IntoEnumIterator;

    #[test]
    fn test_default_chain() {
        assert_eq!(serde_json::to_string(&Chain::default()).unwrap(), "\"mainnet\"");
    }

    #[test]
    fn test_enum_iter() {
        assert_eq!(Chain::COUNT, Chain::iter().size_hint().0);
    }
}<|MERGE_RESOLUTION|>--- conflicted
+++ resolved
@@ -251,14 +251,9 @@
             Emerald => 6_000,
             Dev | AnvilHardhat => 200,
             Celo | CeloAlfajores | CeloBaklava => 5_000,
-<<<<<<< HEAD
             FilecoinHyperspaceTestnet | FilecoinMainnet => 30_000,
             // Explictly handle all network to make it easier not to forget this match when new
             // networks are added.
-=======
-
-            // Explicitly exhaustive. See NB above.
->>>>>>> 537d0a9d
             Morden | Ropsten | Rinkeby | Goerli | Kovan | XDai | Chiado | Sepolia | Moonbase |
             MoonbeamDev | Optimism | OptimismGoerli | OptimismKovan | Poa | Sokol | Rsk |
             EmeraldTestnet => return None,
@@ -303,14 +298,20 @@
             CeloBaklava => true,
 
             // Known EIP-1559 chains
-            Mainnet | Goerli | Sepolia | Polygon | PolygonMumbai | Avalanche | AvalancheFuji => {
-                false
-            }
+            Mainnet |
+            Goerli |
+            Sepolia |
+            Polygon |
+            PolygonMumbai |
+            Avalanche |
+            AvalancheFuji |
+            FilecoinHyperspaceTestnet => false,
 
             // Unknown / not applicable, default to false for backwards compatibility
             Dev | AnvilHardhat | Morden | Ropsten | Rinkeby | Cronos | CronosTestnet | Kovan |
             Sokol | Poa | XDai | Moonbeam | MoonbeamDev | Moonriver | Moonbase | Evmos |
-            EvmosTestnet | Chiado | Aurora | AuroraTestnet | Canto | CantoTestnet => false,
+            EvmosTestnet | Chiado | Aurora | AuroraTestnet | Canto | CantoTestnet |
+            FilecoinMainnet => false,
         }
     }
 
@@ -420,17 +421,11 @@
                 "https://testnet-explorer.canto.neobase.one/",
                 "https://testnet-explorer.canto.neobase.one/api",
             ),
-<<<<<<< HEAD
             AnvilHardhat | Dev | Morden | MoonbeamDev | FilecoinMainnet => {
                 // this is explicitly exhaustive so we don't forget to add new urls when adding a
                 // new chain
                 return None
             }
-=======
-
-            // Explicitly exhaustive. See NB above.
-            AnvilHardhat | Dev | Morden | MoonbeamDev => return None,
->>>>>>> 537d0a9d
         };
 
         Some(urls)
@@ -472,25 +467,6 @@
             Celo |
             CeloAlfajores |
             CeloBaklava => "ETHERSCAN_API_KEY",
-
-<<<<<<< HEAD
-            // Known EIP-1559 chains
-            Mainnet |
-            Goerli |
-            Sepolia |
-            Polygon |
-            PolygonMumbai |
-            Avalanche |
-            AvalancheFuji |
-            FilecoinHyperspaceTestnet => false,
-
-            // Unknown / not applicable, default to false for backwards compatibility
-            Dev | AnvilHardhat | Morden | Ropsten | Rinkeby | Cronos | CronosTestnet | Kovan |
-            Sokol | Poa | XDai | Moonbeam | MoonbeamDev | Moonriver | Moonbase | Evmos |
-            EvmosTestnet | Chiado | Aurora | AuroraTestnet | Canto | CantoTestnet |
-            FilecoinMainnet => false,
-        }
-=======
             Avalanche | AvalancheFuji => "SNOWTRACE_API_KEY",
 
             Polygon | PolygonMumbai => "POLYGONSCAN_API_KEY",
@@ -523,7 +499,6 @@
     /// ```
     pub fn etherscan_api_key(&self) -> Option<String> {
         self.etherscan_api_key_name().and_then(|name| std::env::var(name).ok())
->>>>>>> 537d0a9d
     }
 }
 
