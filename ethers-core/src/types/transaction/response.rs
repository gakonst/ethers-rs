//! Transaction types
use super::{
    decode_signature, decode_to, eip2718::TypedTransaction, eip2930::AccessList, normalize_v,
    rlp_opt, rlp_opt_list,
};
use crate::{
    types::{
        transaction::extract_chain_id, Address, Bloom, Bytes, Log, Signature, SignatureError, H256,
        U256, U64,
    },
    utils::keccak256,
};
use rlp::{Decodable, DecoderError, RlpStream};
use serde::{Deserialize, Serialize};
use std::cmp::Ordering;

/// Details of a signed transaction
#[derive(Debug, Clone, PartialEq, Eq, Serialize, Deserialize, Default)]
pub struct Transaction {
    /// The transaction's hash
    pub hash: H256,

    /// The transaction's nonce
    pub nonce: U256,

    /// Block hash. None when pending.
    #[serde(default, rename = "blockHash")]
    pub block_hash: Option<H256>,

    /// Block number. None when pending.
    #[serde(default, rename = "blockNumber")]
    pub block_number: Option<U64>,

    /// Transaction Index. None when pending.
    #[serde(default, rename = "transactionIndex")]
    pub transaction_index: Option<U64>,

    /// Sender
    #[serde(default = "crate::types::Address::zero")]
    pub from: Address,

    /// Recipient (None when contract creation)
    #[serde(default)]
    pub to: Option<Address>,

    /// Transferred value
    pub value: U256,

    /// Gas Price, null for Type 2 transactions
    #[serde(rename = "gasPrice")]
    pub gas_price: Option<U256>,

    /// Gas amount
    pub gas: U256,

    /// Input data
    pub input: Bytes,

    /// ECDSA recovery id
    pub v: U64,

    /// ECDSA signature r
    pub r: U256,

    /// ECDSA signature s
    pub s: U256,

    ///////////////// Optimism-specific transaction fields //////////////
    /// The source-hash that uniquely identifies the origin of the deposit
    #[cfg(feature = "optimism")]
    #[serde(default, skip_serializing_if = "Option::is_none", rename = "sourceHash")]
    pub source_hash: Option<H256>,

    /// The ETH value to mint on L2
    #[cfg(feature = "optimism")]
    #[serde(default, skip_serializing_if = "Option::is_none")]
    pub mint: Option<U256>,

    /// True if the transaction does not interact with the L2 block gas pool
    #[cfg(feature = "optimism")]
    #[serde(default, skip_serializing_if = "Option::is_none", rename = "isSystemTx")]
    pub is_system_tx: Option<bool>,

    /////////////////  Celo-specific transaction fields /////////////////
    /// The currency fees are paid in (None for native currency)
    #[cfg(feature = "celo")]
    #[cfg_attr(docsrs, doc(cfg(feature = "celo")))]
    #[serde(skip_serializing_if = "Option::is_none", rename = "feeCurrency")]
    pub fee_currency: Option<Address>,

    /// Gateway fee recipient (None for no gateway fee paid)
    #[cfg(feature = "celo")]
    #[cfg_attr(docsrs, doc(cfg(feature = "celo")))]
    #[serde(skip_serializing_if = "Option::is_none", rename = "gatewayFeeRecipient")]
    pub gateway_fee_recipient: Option<Address>,

    /// Gateway fee amount (None for no gateway fee paid)
    #[cfg(feature = "celo")]
    #[cfg_attr(docsrs, doc(cfg(feature = "celo")))]
    #[serde(skip_serializing_if = "Option::is_none", rename = "gatewayFee")]
    pub gateway_fee: Option<U256>,

    // EIP2718
    /// Transaction type, Some(2) for EIP-1559 transaction,
    /// Some(1) for AccessList transaction, None for Legacy
    #[serde(rename = "type", default, skip_serializing_if = "Option::is_none")]
    pub transaction_type: Option<U64>,

    // EIP2930
    #[serde(rename = "accessList", default, skip_serializing_if = "Option::is_none")]
    pub access_list: Option<AccessList>,

    #[serde(rename = "maxPriorityFeePerGas", default, skip_serializing_if = "Option::is_none")]
    /// Represents the maximum tx fee that will go to the miner as part of the user's
    /// fee payment. It serves 3 purposes:
    /// 1. Compensates miners for the uncle/ommer risk + fixed costs of including transaction in a
    /// block; 2. Allows users with high opportunity costs to pay a premium to miners;
    /// 3. In times where demand exceeds the available block space (i.e. 100% full, 30mm gas),
    /// this component allows first price auctions (i.e. the pre-1559 fee model) to happen on the
    /// priority fee.
    ///
    /// More context [here](https://hackmd.io/@q8X_WM2nTfu6nuvAzqXiTQ/1559-wallets)
    pub max_priority_fee_per_gas: Option<U256>,

    #[serde(rename = "maxFeePerGas", default, skip_serializing_if = "Option::is_none")]
    /// Represents the maximum amount that a user is willing to pay for their tx (inclusive of
    /// baseFeePerGas and maxPriorityFeePerGas). The difference between maxFeePerGas and
    /// baseFeePerGas + maxPriorityFeePerGas is “refunded” to the user.
    pub max_fee_per_gas: Option<U256>,

    #[serde(rename = "chainId", default, skip_serializing_if = "Option::is_none")]
    pub chain_id: Option<U256>,

    /// Captures unknown fields such as additional fields used by L2s
<<<<<<< HEAD
    #[cfg(not(feature = "celo"))]
    #[cfg(not(feature = "optimism"))]
=======
    #[cfg(not(any(feature = "celo", feature = "optimism")))]
>>>>>>> d75e3248
    #[serde(flatten)]
    pub other: crate::types::OtherFields,
}

impl Transaction {
    // modifies the RLP stream with the Celo-specific information
    // This is duplicated from TransactionRequest. Is there a good way to get rid
    // of this code duplication?
    #[cfg(feature = "celo")]
    fn inject_celo_metadata(&self, rlp: &mut RlpStream) {
        rlp_opt(rlp, &self.fee_currency);
        rlp_opt(rlp, &self.gateway_fee_recipient);
        rlp_opt(rlp, &self.gateway_fee);
    }

    pub fn hash(&self) -> H256 {
        keccak256(self.rlp().as_ref()).into()
    }

    pub fn rlp(&self) -> Bytes {
        let mut rlp = RlpStream::new();
        rlp.begin_unbounded_list();

        match self.transaction_type {
            // EIP-2930 (0x01)
            Some(x) if x == U64::from(0x1) => {
                rlp_opt(&mut rlp, &self.chain_id);
                rlp.append(&self.nonce);
                rlp_opt(&mut rlp, &self.gas_price);
                rlp.append(&self.gas);

                #[cfg(feature = "celo")]
                self.inject_celo_metadata(&mut rlp);

                rlp_opt(&mut rlp, &self.to);
                rlp.append(&self.value);
                rlp.append(&self.input.as_ref());
                rlp_opt_list(&mut rlp, &self.access_list);
                if let Some(chain_id) = self.chain_id {
                    rlp.append(&normalize_v(self.v.as_u64(), U64::from(chain_id.as_u64())));
                }
                rlp.append(&self.r);
                rlp.append(&self.s);
            }
            // EIP-1559 (0x02)
            Some(x) if x == U64::from(0x2) => {
                rlp_opt(&mut rlp, &self.chain_id);
                rlp.append(&self.nonce);
                rlp_opt(&mut rlp, &self.max_priority_fee_per_gas);
                rlp_opt(&mut rlp, &self.max_fee_per_gas);
                rlp.append(&self.gas);
                rlp_opt(&mut rlp, &self.to);
                rlp.append(&self.value);
                rlp.append(&self.input.as_ref());
                rlp_opt_list(&mut rlp, &self.access_list);
                if let Some(chain_id) = self.chain_id {
                    rlp.append(&normalize_v(self.v.as_u64(), U64::from(chain_id.as_u64())));
                }
                rlp.append(&self.r);
                rlp.append(&self.s);
            }
            // Optimism Deposited Transaction
            #[cfg(feature = "optimism")]
            Some(x) if x == U64::from(0x7E) => {
                rlp_opt(&mut rlp, &self.source_hash);
                rlp.append(&self.from);
                rlp_opt(&mut rlp, &self.to);
                rlp_opt(&mut rlp, &self.mint);
                rlp.append(&self.value);
                rlp.append(&self.gas);
                rlp_opt(&mut rlp, &self.is_system_tx);
                rlp.append(&self.input.as_ref());
            }
            // Legacy (0x00)
            _ => {
                rlp.append(&self.nonce);
                rlp_opt(&mut rlp, &self.gas_price);
                rlp.append(&self.gas);

                #[cfg(feature = "celo")]
                self.inject_celo_metadata(&mut rlp);

                rlp_opt(&mut rlp, &self.to);
                rlp.append(&self.value);
                rlp.append(&self.input.as_ref());
                rlp.append(&self.v);
                rlp.append(&self.r);
                rlp.append(&self.s);
            }
        }

        rlp.finalize_unbounded_list();

        let rlp_bytes: Bytes = rlp.out().freeze().into();
        let mut encoded = vec![];
        match self.transaction_type {
            Some(x) if x == U64::from(0x1) => {
                encoded.extend_from_slice(&[0x1]);
                encoded.extend_from_slice(rlp_bytes.as_ref());
                encoded.into()
            }
            Some(x) if x == U64::from(0x2) => {
                encoded.extend_from_slice(&[0x2]);
                encoded.extend_from_slice(rlp_bytes.as_ref());
                encoded.into()
            }
            #[cfg(feature = "optimism")]
            Some(x) if x == U64::from(0x7E) => {
                encoded.extend_from_slice(&[0x7E]);
                encoded.extend_from_slice(rlp_bytes.as_ref());
                encoded.into()
            }
            _ => rlp_bytes,
        }
    }

    /// Decodes the Celo-specific metadata starting at the RLP offset passed.
    /// Increments the offset for each element parsed.
    #[cfg(feature = "celo")]
    #[inline]
    fn decode_celo_metadata(
        &mut self,
        rlp: &rlp::Rlp,
        offset: &mut usize,
    ) -> Result<(), DecoderError> {
        self.fee_currency = Some(rlp.val_at(*offset)?);
        *offset += 1;
        self.gateway_fee_recipient = Some(rlp.val_at(*offset)?);
        *offset += 1;
        self.gateway_fee = Some(rlp.val_at(*offset)?);
        *offset += 1;
        Ok(())
    }

    /// Decodes fields of the type 2 transaction response starting at the RLP offset passed.
    /// Increments the offset for each element parsed.
    #[inline]
    fn decode_base_eip1559(
        &mut self,
        rlp: &rlp::Rlp,
        offset: &mut usize,
    ) -> Result<(), DecoderError> {
        self.chain_id = Some(rlp.val_at(*offset)?);
        *offset += 1;
        self.nonce = rlp.val_at(*offset)?;
        *offset += 1;
        self.max_priority_fee_per_gas = Some(rlp.val_at(*offset)?);
        *offset += 1;
        self.max_fee_per_gas = Some(rlp.val_at(*offset)?);
        *offset += 1;
        self.gas = rlp.val_at(*offset)?;
        *offset += 1;
        self.to = decode_to(rlp, offset)?;
        self.value = rlp.val_at(*offset)?;
        *offset += 1;
        let input = rlp::Rlp::new(rlp.at(*offset)?.as_raw()).data()?;
        self.input = Bytes::from(input.to_vec());
        *offset += 1;
        self.access_list = Some(rlp.val_at(*offset)?);
        *offset += 1;
        Ok(())
    }

    /// Decodes fields of the type 1 transaction response based on the RLP offset passed.
    /// Increments the offset for each element parsed.
    fn decode_base_eip2930(
        &mut self,
        rlp: &rlp::Rlp,
        offset: &mut usize,
    ) -> Result<(), DecoderError> {
        self.chain_id = Some(rlp.val_at(*offset)?);
        *offset += 1;
        self.nonce = rlp.val_at(*offset)?;
        *offset += 1;
        self.gas_price = Some(rlp.val_at(*offset)?);
        *offset += 1;
        self.gas = rlp.val_at(*offset)?;
        *offset += 1;

        #[cfg(feature = "celo")]
        self.decode_celo_metadata(rlp, offset)?;

        self.to = decode_to(rlp, offset)?;
        self.value = rlp.val_at(*offset)?;
        *offset += 1;
        let input = rlp::Rlp::new(rlp.at(*offset)?.as_raw()).data()?;
        self.input = Bytes::from(input.to_vec());
        *offset += 1;
        self.access_list = Some(rlp.val_at(*offset)?);
        *offset += 1;

        Ok(())
    }

    /// Decodes a legacy transaction starting at the RLP offset passed.
    /// Increments the offset for each element parsed.
    #[inline]
    fn decode_base_legacy(
        &mut self,
        rlp: &rlp::Rlp,
        offset: &mut usize,
    ) -> Result<(), DecoderError> {
        self.nonce = rlp.val_at(*offset)?;
        *offset += 1;
        self.gas_price = Some(rlp.val_at(*offset)?);
        *offset += 1;
        self.gas = rlp.val_at(*offset)?;
        *offset += 1;

        #[cfg(feature = "celo")]
        self.decode_celo_metadata(rlp, offset)?;

        self.to = decode_to(rlp, offset)?;
        self.value = rlp.val_at(*offset)?;
        *offset += 1;
        let input = rlp::Rlp::new(rlp.at(*offset)?.as_raw()).data()?;
        self.input = Bytes::from(input.to_vec());
        *offset += 1;
        Ok(())
    }

    /// Recover the sender of the tx from signature
    pub fn recover_from(&self) -> Result<Address, SignatureError> {
        let signature = Signature { r: self.r, s: self.s, v: self.v.as_u64() };
        let typed_tx: TypedTransaction = self.into();
        signature.recover(typed_tx.sighash())
    }

    /// Recover the sender of the tx from signature and set the from field
    pub fn recover_from_mut(&mut self) -> Result<Address, SignatureError> {
        let from = self.recover_from()?;
        self.from = from;
        Ok(from)
    }
}

/// Get a Transaction directly from a rlp encoded byte stream
impl Decodable for Transaction {
    fn decode(rlp: &rlp::Rlp) -> Result<Self, DecoderError> {
        let mut txn = Self { hash: H256(keccak256(rlp.as_raw())), ..Default::default() };
        // we can get the type from the first value
        let mut offset = 0;

        // only untyped legacy transactions are lists
        if rlp.is_list() {
            // Legacy (0x00)
            // use the original rlp
            txn.decode_base_legacy(rlp, &mut offset)?;
            let sig = decode_signature(rlp, &mut offset)?;
            txn.r = sig.r;
            txn.s = sig.s;
            txn.v = sig.v.into();
            // extract chain id if legacy
            txn.chain_id = extract_chain_id(sig.v).map(|id| id.as_u64().into());
        } else {
            // if it is not enveloped then we need to use rlp.as_raw instead of rlp.data
            let first_byte = rlp.as_raw()[0];
            let (first, data) = if first_byte <= 0x7f {
                (first_byte, rlp.as_raw())
            } else {
                let data = rlp.data()?;
                let first = *data.first().ok_or(DecoderError::Custom("empty slice"))?;
                (first, data)
            };

            let bytes = data.get(1..).ok_or(DecoderError::Custom("no tx body"))?;
            let rest = rlp::Rlp::new(bytes);
            match first {
                0x01 => {
                    txn.decode_base_eip2930(&rest, &mut offset)?;
                    txn.transaction_type = Some(1u64.into());
                }
                0x02 => {
                    txn.decode_base_eip1559(&rest, &mut offset)?;
                    txn.transaction_type = Some(2u64.into());
                }
                _ => return Err(DecoderError::Custom("invalid tx type")),
            }

            let odd_y_parity: bool = rest.val_at(offset)?;
            txn.v = (odd_y_parity as u8).into();
            txn.r = rest.val_at(offset + 1)?;
            txn.s = rest.val_at(offset + 2)?;
        }

        Ok(txn)
    }
}

/// "Receipt" of an executed transaction: details of its execution.
#[derive(Debug, Default, Clone, PartialEq, Eq, Serialize, Deserialize)]
pub struct TransactionReceipt {
    /// Transaction hash.
    #[serde(rename = "transactionHash")]
    pub transaction_hash: H256,
    /// Index within the block.
    #[serde(rename = "transactionIndex")]
    pub transaction_index: U64,
    /// Hash of the block this transaction was included within.
    #[serde(rename = "blockHash")]
    pub block_hash: Option<H256>,
    /// Number of the block this transaction was included within.
    #[serde(rename = "blockNumber")]
    pub block_number: Option<U64>,
    /// address of the sender.
    pub from: Address,
    // address of the receiver. null when its a contract creation transaction.
    pub to: Option<Address>,
    /// Cumulative gas used within the block after this was executed.
    #[serde(rename = "cumulativeGasUsed")]
    pub cumulative_gas_used: U256,
    /// Gas used by this transaction alone.
    ///
    /// Gas used is `None` if the the client is running in light client mode.
    #[serde(rename = "gasUsed")]
    pub gas_used: Option<U256>,
    /// Contract address created, or `None` if not a deployment.
    #[serde(rename = "contractAddress")]
    pub contract_address: Option<Address>,
    /// Logs generated within this transaction.
    pub logs: Vec<Log>,
    /// Status: either 1 (success) or 0 (failure). Only present after activation of [EIP-658](https://eips.ethereum.org/EIPS/eip-658)
    pub status: Option<U64>,
    /// State root. Only present before activation of [EIP-658](https://eips.ethereum.org/EIPS/eip-658)
    #[serde(default, skip_serializing_if = "Option::is_none")]
    pub root: Option<H256>,
    /// Logs bloom
    #[serde(rename = "logsBloom")]
    pub logs_bloom: Bloom,
    /// Transaction type, Some(1) for AccessList transaction, None for Legacy
    #[serde(rename = "type", default, skip_serializing_if = "Option::is_none")]
    pub transaction_type: Option<U64>,
    /// The price paid post-execution by the transaction (i.e. base fee + priority fee).
    /// Both fields in 1559-style transactions are *maximums* (max fee + max priority fee), the
    /// amount that's actually paid by users can only be determined post-execution
    #[serde(rename = "effectiveGasPrice", default, skip_serializing_if = "Option::is_none")]
    pub effective_gas_price: Option<U256>,
    /// Captures unknown fields such as additional fields used by L2s
    #[cfg(not(feature = "celo"))]
    #[serde(flatten)]
    pub other: crate::types::OtherFields,
}

impl rlp::Encodable for TransactionReceipt {
    fn rlp_append(&self, s: &mut RlpStream) {
        s.begin_list(4);
        rlp_opt(s, &self.status);
        s.append(&self.cumulative_gas_used);
        s.append(&self.logs_bloom);
        s.append_list(&self.logs);
    }
}

// Compares the transaction receipt against another receipt by checking the blocks first and then
// the transaction index in the block
impl Ord for TransactionReceipt {
    fn cmp(&self, other: &Self) -> Ordering {
        match (self.block_number, other.block_number) {
            (Some(number), Some(other_number)) => match number.cmp(&other_number) {
                Ordering::Equal => self.transaction_index.cmp(&other.transaction_index),
                ord => ord,
            },
            (Some(_), None) => Ordering::Less,
            (None, Some(_)) => Ordering::Greater,
            (None, None) => self.transaction_index.cmp(&other.transaction_index),
        }
    }
}

impl PartialOrd<Self> for TransactionReceipt {
    fn partial_cmp(&self, other: &Self) -> Option<Ordering> {
        Some(self.cmp(other))
    }
}

#[cfg(test)]
#[cfg(not(feature = "celo"))]
#[cfg(not(feature = "optimism"))]
mod tests {
    use rlp::{Encodable, Rlp};

    use crate::types::transaction::eip2930::AccessListItem;

    use super::*;
    use std::str::FromStr;

    #[test]
    fn decode_transaction_response() {
        let _res: Transaction = serde_json::from_str(
            r#"{
    "blockHash":"0x1d59ff54b1eb26b013ce3cb5fc9dab3705b415a67127a003c3e61eb445bb8df2",
    "blockNumber":"0x5daf3b",
    "from":"0xa7d9ddbe1f17865597fbd27ec712455208b6b76d",
    "gas":"0xc350",
    "gasPrice":"0x4a817c800",
    "hash":"0x88df016429689c079f3b2f6ad39fa052532c56795b733da78a91ebe6a713944b",
    "input":"0x68656c6c6f21",
    "nonce":"0x15",
    "to":"0xf02c1c8e6114b1dbe8937a39260b5b0a374432bb",
    "transactionIndex":"0x41",
    "value":"0xf3dbb76162000",
    "v":"0x25",
    "r":"0x1b5e176d927f8e9ab405058b2d2457392da3e20f328b16ddabcebc33eaac5fea",
    "s":"0x4ba69724e8f69de52f0125ad8b3c5c2cef33019bac3249e2c0a2192766d1721c"
  }"#,
        )
        .unwrap();

        let _res: Transaction = serde_json::from_str(
            r#"{
            "hash":"0xdd79ab0f996150aa3c9f135bbb9272cf0dedb830fafcbbf0c06020503565c44f",
            "nonce":"0xe",
            "blockHash":"0xef3fe1f532c3d8783a6257619bc123e9453aa8d6614e4cdb4cc8b9e1ed861404",
            "blockNumber":"0xf",
            "transactionIndex":"0x0",
            "from":"0x1b67b03cdccfae10a2d80e52d3d026dbe2960ad0",
            "to":"0x986ee0c8b91a58e490ee59718cca41056cf55f24",
            "value":"0x2710",
            "gas":"0x5208",
            "gasPrice":"0x186a0",
            "input":"0x",
            "v":"0x25",
            "r":"0x75188beb2f601bb8cf52ef89f92a6ba2bb7edcf8e3ccde90548cc99cbea30b1e",
            "s":"0xc0559a540f16d031f3404d5df2bb258084eee56ed1193d8b534bb6affdb3c2c"
    }"#,
        )
        .unwrap();
    }

    #[test]
    fn decode_london_receipt() {
        let receipt: TransactionReceipt = serde_json::from_value(serde_json::json!({"blockHash":"0x55ae43d3511e327dc532855510d110676d340aa1bbba369b4b98896d86559586","blockNumber":"0xa3d322","contractAddress":null,"cumulativeGasUsed":"0x207a5b","effectiveGasPrice":"0x3b9aca07","from":"0x541d6a0e9ca9e7a083e41e2e178eef9f22d7492e","gasUsed":"0x6a40","logs":[],"logsBloom":"0x00000000000000000000000000000000000000000000000000000000000000000000000000000000000000000000000000000000000000000000000000000000000000000000000000000000000000000000000000000000000000000000000000000000000000000000000000000000000000000000000000000000000000000000000000000000000000000000000000000000000000000000000000000000000000000000000000000000000000000000000000000000000000000000000000000000000000000000000000000000000000000000000000000000000000000000000000000000000000000000000000000000000000000000000000000000","status":"0x1","to":"0x8210357f377e901f18e45294e86a2a32215cc3c9","transactionHash":"0x824384376c5972498c6fcafe71fd8cad1689f64e7d5e270d025a898638c0c34d","transactionIndex":"0xd","type":"0x2"})).unwrap();
        assert_eq!(receipt.transaction_type.unwrap().as_u64(), 2);
        assert_eq!(receipt.effective_gas_price.unwrap().as_u64(), 0x3b9aca07);
    }

    #[test]
    fn decode_london_tx() {
        let tx: Transaction = serde_json::from_value(serde_json::json!({"accessList":[{"address":"0x8ba1f109551bd432803012645ac136ddd64dba72","storageKeys":["0x0000000000000000000000000000000000000000000000000000000000000000","0x0000000000000000000000000000000000000000000000000000000000000042"]}],"blockHash":"0x55ae43d3511e327dc532855510d110676d340aa1bbba369b4b98896d86559586","blockNumber":"0xa3d322","chainId":"0x3","from":"0x541d6a0e9ca9e7a083e41e2e178eef9f22d7492e","gas":"0x6a40","gasPrice":"0x3b9aca07","hash":"0x824384376c5972498c6fcafe71fd8cad1689f64e7d5e270d025a898638c0c34d","input":"0x","maxFeePerGas":"0x3b9aca0e","maxPriorityFeePerGas":"0x3b9aca00","nonce":"0x2","r":"0xf13b5088108f783f4b6048d4be456971118aabfb88be96bb541d734b6c2b20dc","s":"0x13fb7eb25a7d5df42a176cd4c6a086e19163ed7cd8ffba015f939d24f66bc17a","to":"0x8210357f377e901f18e45294e86a2a32215cc3c9","transactionIndex":"0xd","type":"0x2","v":"0x1","value":"0x7b"})).unwrap();
        assert_eq!(tx.transaction_type.unwrap().as_u64(), 2);
        let lst = AccessList(vec![AccessListItem {
            address: "0x8ba1f109551bd432803012645ac136ddd64dba72".parse().unwrap(),
            storage_keys: vec![
                "0x0000000000000000000000000000000000000000000000000000000000000000"
                    .parse()
                    .unwrap(),
                "0x0000000000000000000000000000000000000000000000000000000000000042"
                    .parse()
                    .unwrap(),
            ],
        }]);
        assert_eq!(tx.access_list.unwrap(), lst);
        assert_eq!(tx.max_fee_per_gas.unwrap().as_u64(), 0x3b9aca0e);
        assert_eq!(tx.max_priority_fee_per_gas.unwrap().as_u64(), 0x3b9aca00);
    }

    #[test]
    fn tx_roundtrip() {
        let json = serde_json::json!({"accessList":[{"address":"0x8ba1f109551bd432803012645ac136ddd64dba72","storageKeys":["0x0000000000000000000000000000000000000000000000000000000000000000","0x0000000000000000000000000000000000000000000000000000000000000042"]}],"blockHash":"0x55ae43d3511e327dc532855510d110676d340aa1bbba369b4b98896d86559586","blockNumber":"0xa3d322","chainId":"0x3","from":"0x541d6a0e9ca9e7a083e41e2e178eef9f22d7492e","gas":"0x6a40","gasPrice":"0x3b9aca07","hash":"0x824384376c5972498c6fcafe71fd8cad1689f64e7d5e270d025a898638c0c34d","input":"0x","maxFeePerGas":"0x3b9aca0e","maxPriorityFeePerGas":"0x3b9aca00","nonce":"0x0","r":"0xf13b5088108f783f4b6048d4be456971118aabfb88be96bb541d734b6c2b20dc","s":"0x13fb7eb25a7d5df42a176cd4c6a086e19163ed7cd8ffba015f939d24f66bc17a","to":"0x8210357f377e901f18e45294e86a2a32215cc3c9","transactionIndex":"0xd","type":"0x2","v":"0x1","value":"0x7b"});
        let tx: Transaction = serde_json::from_value(json.clone()).unwrap();
        assert_eq!(tx.nonce, 0u64.into());

        let encoded = serde_json::to_value(tx).unwrap();
        assert_eq!(encoded, json);
    }

    #[test]
    fn rlp_london_tx() {
        let tx = Transaction {
            block_hash: None,
            block_number: None,
            from: Address::from_str("057f8d0f6fb2703197363f75c002f766f1c4287a").unwrap(),
            gas: U256::from_str_radix("0x6d22", 16).unwrap(),
            gas_price: Some(U256::from_str_radix("0x1344ead983", 16).unwrap()),
            hash: H256::from_str(
                "781d57642f4e3277fe01d370bd45ba1361b475bea6a35f26814e02a0a2b26549",
            )
            .unwrap(),
            max_fee_per_gas: Some(U256::from_str_radix("0x1344ead983", 16).unwrap()),
            max_priority_fee_per_gas: Some(U256::from_str_radix("0x1344ead983", 16).unwrap()),
            input: Bytes::from(hex::decode("d0e30db0").unwrap()),
            nonce: U256::from(479),
            to: Some(Address::from_str("c02aaa39b223fe8d0a0e5c4f27ead9083c756cc2").unwrap()),
            transaction_index: None,
            value: U256::from_str_radix("0x2b40d6d551c8970c", 16).unwrap(),
            transaction_type: Some(U64::from(0x2)),
            access_list: Some(AccessList::from(vec![])),
            chain_id: Some(U256::from(1)),
            v: U64::from(0x1),
            r: U256::from_str_radix(
                "0x5616cdaec839ca14d209b59eafb706e623169dc9d0fa58fbf13931cef5b5e3b0",
                16,
            )
            .unwrap(),
            s: U256::from_str_radix(
                "0x3e708f8044bd158d29c2e250b6a98ea637c3bc460beeea63a8f00f7cebac432a",
                16,
            )
            .unwrap(),
            other: Default::default(),
        };
        println!("0x{}", hex::encode(&tx.rlp()));
        assert_eq!(
            tx.rlp(),
            Bytes::from(
                hex::decode("02f87a018201df851344ead983851344ead983826d2294c02aaa39b223fe8d0a0e5c4f27ead9083c756cc2882b40d6d551c8970c84d0e30db0c001a05616cdaec839ca14d209b59eafb706e623169dc9d0fa58fbf13931cef5b5e3b0a03e708f8044bd158d29c2e250b6a98ea637c3bc460beeea63a8f00f7cebac432a").unwrap()
            )
        );
    }

    #[test]
    fn rlp_london_no_access_list() {
        let tx = Transaction {
            block_hash: None,
            block_number: None,
            from: Address::from_str("057f8d0f6fb2703197363f75c002f766f1c4287a").unwrap(),
            gas: U256::from_str_radix("0x6d22", 16).unwrap(),
            gas_price: Some(U256::from_str_radix("0x1344ead983", 16).unwrap()),
            hash: H256::from_str(
                "781d57642f4e3277fe01d370bd45ba1361b475bea6a35f26814e02a0a2b26549",
            )
            .unwrap(),
            max_fee_per_gas: Some(U256::from_str_radix("0x1344ead983", 16).unwrap()),
            max_priority_fee_per_gas: Some(U256::from_str_radix("0x1344ead983", 16).unwrap()),
            input: Bytes::from(hex::decode("d0e30db0").unwrap()),
            nonce: U256::from(479),
            to: Some(Address::from_str("c02aaa39b223fe8d0a0e5c4f27ead9083c756cc2").unwrap()),
            transaction_index: None,
            value: U256::from_str_radix("0x2b40d6d551c8970c", 16).unwrap(),
            transaction_type: Some(U64::from(0x2)),
            access_list: None,
            chain_id: Some(U256::from(1)),
            v: U64::from(0x1),
            r: U256::from_str_radix(
                "0x5616cdaec839ca14d209b59eafb706e623169dc9d0fa58fbf13931cef5b5e3b0",
                16,
            )
            .unwrap(),
            s: U256::from_str_radix(
                "0x3e708f8044bd158d29c2e250b6a98ea637c3bc460beeea63a8f00f7cebac432a",
                16,
            )
            .unwrap(),
            other: Default::default(),
        };
        println!("0x{}", hex::encode(&tx.rlp()));
        assert_eq!(
            tx.rlp(),
            Bytes::from(
                hex::decode("02f87a018201df851344ead983851344ead983826d2294c02aaa39b223fe8d0a0e5c4f27ead9083c756cc2882b40d6d551c8970c84d0e30db0c001a05616cdaec839ca14d209b59eafb706e623169dc9d0fa58fbf13931cef5b5e3b0a03e708f8044bd158d29c2e250b6a98ea637c3bc460beeea63a8f00f7cebac432a").unwrap()
            )
        );
    }

    #[test]
    fn rlp_legacy_tx() {
        let tx = Transaction {
            block_hash: None,
            block_number: None,
            from: Address::from_str("c26ad91f4e7a0cad84c4b9315f420ca9217e315d").unwrap(),
            gas: U256::from_str_radix("0x10e2b", 16).unwrap(),
            gas_price: Some(U256::from_str_radix("0x12ec276caf", 16).unwrap()),
            hash: H256::from_str("929ff27a5c7833953df23103c4eb55ebdfb698678139d751c51932163877fada").unwrap(),
            input: Bytes::from(
                hex::decode("a9059cbb000000000000000000000000fdae129ecc2c27d166a3131098bc05d143fa258e0000000000000000000000000000000000000000000000000000000002faf080").unwrap()
            ),
            nonce: U256::zero(),
            to: Some(Address::from_str("dac17f958d2ee523a2206206994597c13d831ec7").unwrap()),
            transaction_index: None,
            value: U256::zero(),
            transaction_type: Some(U64::zero()),
            v: U64::from(0x25),
            r: U256::from_str_radix("c81e70f9e49e0d3b854720143e86d172fecc9e76ef8a8666f2fdc017017c5141", 16).unwrap(),
            s: U256::from_str_radix("1dd3410180f6a6ca3e25ad3058789cd0df3321ed76b5b4dbe0a2bb2dc28ae274", 16).unwrap(),
            chain_id: Some(U256::from(1)),
            access_list: None,
            max_fee_per_gas: None,
            max_priority_fee_per_gas: None,
            other: Default::default()
        };
        assert_eq!(
            tx.rlp(),
            Bytes::from(
                hex::decode("f8aa808512ec276caf83010e2b94dac17f958d2ee523a2206206994597c13d831ec780b844a9059cbb000000000000000000000000fdae129ecc2c27d166a3131098bc05d143fa258e0000000000000000000000000000000000000000000000000000000002faf08025a0c81e70f9e49e0d3b854720143e86d172fecc9e76ef8a8666f2fdc017017c5141a01dd3410180f6a6ca3e25ad3058789cd0df3321ed76b5b4dbe0a2bb2dc28ae274").unwrap()
            )
        );
    }

    #[test]
    fn rlp_london_goerli() {
        let tx = Transaction {
            hash: H256::from_str(
                "5e2fc091e15119c97722e9b63d5d32b043d077d834f377b91f80d32872c78109",
            )
            .unwrap(),
            nonce: 65.into(),
            block_hash: Some(
                H256::from_str("f43869e67c02c57d1f9a07bb897b54bec1cfa1feb704d91a2ee087566de5df2c")
                    .unwrap(),
            ),
            block_number: Some(6203173.into()),
            transaction_index: Some(10.into()),
            from: Address::from_str("e66b278fa9fbb181522f6916ec2f6d66ab846e04").unwrap(),
            to: Some(Address::from_str("11d7c2ab0d4aa26b7d8502f6a7ef6844908495c2").unwrap()),
            value: 0.into(),
            gas_price: Some(1500000007.into()),
            gas: 106703.into(),
            input: hex::decode("e5225381").unwrap().into(),
            v: 1.into(),
            r: U256::from_str_radix(
                "12010114865104992543118914714169554862963471200433926679648874237672573604889",
                10,
            )
            .unwrap(),
            s: U256::from_str_radix(
                "22830728216401371437656932733690354795366167672037272747970692473382669718804",
                10,
            )
            .unwrap(),
            transaction_type: Some(2.into()),
            access_list: Some(AccessList::default()),
            max_priority_fee_per_gas: Some(1500000000.into()),
            max_fee_per_gas: Some(1500000009.into()),
            chain_id: Some(5.into()),
            other: Default::default(),
        };
        assert_eq!(
            tx.rlp(),
            Bytes::from(
                hex::decode("02f86f05418459682f008459682f098301a0cf9411d7c2ab0d4aa26b7d8502f6a7ef6844908495c28084e5225381c001a01a8d7bef47f6155cbdf13d57107fc577fd52880fa2862b1a50d47641f8839419a03279bbf73fde76de83440d04b9d97f3809fec8617d3557ee40ac3e0edc391514").unwrap()
            )
        );
    }

    // <https://goerli.etherscan.io/tx/0x5e2fc091e15119c97722e9b63d5d32b043d077d834f377b91f80d32872c78109>
    #[test]
    fn decode_rlp_london_goerli() {
        let tx = Transaction {
            hash: H256::from_str(
                "5e2fc091e15119c97722e9b63d5d32b043d077d834f377b91f80d32872c78109",
            )
            .unwrap(),
            nonce: 65.into(),
            block_hash: Some(
                H256::from_str("f43869e67c02c57d1f9a07bb897b54bec1cfa1feb704d91a2ee087566de5df2c")
                    .unwrap(),
            ),
            block_number: Some(6203173.into()),
            transaction_index: Some(10.into()),
            from: Address::from_str("e66b278fa9fbb181522f6916ec2f6d66ab846e04").unwrap(),
            to: Some(Address::from_str("11d7c2ab0d4aa26b7d8502f6a7ef6844908495c2").unwrap()),
            value: 0.into(),
            gas_price: Some(1500000007.into()),
            gas: 106703.into(),
            input: hex::decode("e5225381").unwrap().into(),
            v: 1.into(),
            r: U256::from_str_radix(
                "12010114865104992543118914714169554862963471200433926679648874237672573604889",
                10,
            )
            .unwrap(),
            s: U256::from_str_radix(
                "22830728216401371437656932733690354795366167672037272747970692473382669718804",
                10,
            )
            .unwrap(),
            transaction_type: Some(2.into()),
            access_list: Some(AccessList::default()),
            max_priority_fee_per_gas: Some(1500000000.into()),
            max_fee_per_gas: Some(1500000009.into()),
            chain_id: Some(5.into()),
            other: Default::default(),
        };

        let tx_bytes = hex::decode("02f86f05418459682f008459682f098301a0cf9411d7c2ab0d4aa26b7d8502f6a7ef6844908495c28084e5225381c001a01a8d7bef47f6155cbdf13d57107fc577fd52880fa2862b1a50d47641f8839419a03279bbf73fde76de83440d04b9d97f3809fec8617d3557ee40ac3e0edc391514").unwrap();

        // the `Transaction` a valid rlp input,
        // but EIP-1559 prepends a version byte, so we need to encode the data first to get a
        // valid rlp and then rlp decode impl of `Transaction` will remove and check the
        // version byte

        let rlp_bytes = rlp::encode(&tx_bytes);
        let decoded_transaction = Transaction::decode(&rlp::Rlp::new(&rlp_bytes)).unwrap();

        assert_eq!(
            decoded_transaction.hash(),
            "0x5e2fc091e15119c97722e9b63d5d32b043d077d834f377b91f80d32872c78109".parse().unwrap()
        );
        assert_eq!(decoded_transaction.hash(), tx.hash());

        let from = decoded_transaction.recover_from().unwrap();
        assert_eq!(from, "0xe66b278fa9fbb181522f6916ec2f6d66ab846e04".parse().unwrap());
    }

    /// <https://etherscan.io/tx/0x280cde7cdefe4b188750e76c888f13bd05ce9a4d7767730feefe8a0e50ca6fc4>
    /// https://github.com/gakonst/ethers-rs/issues/1732
    #[test]
    fn test_rlp_decoding_issue_1732() {
        let raw_tx = "f9015482078b8505d21dba0083022ef1947a250d5630b4cf539739df2c5dacb4c659f2488d880c46549a521b13d8b8e47ff36ab50000000000000000000000000000000000000000000066ab5a608bd00a23f2fe000000000000000000000000000000000000000000000000000000000000008000000000000000000000000048c04ed5691981c42154c6167398f95e8f38a7ff00000000000000000000000000000000000000000000000000000000632ceac70000000000000000000000000000000000000000000000000000000000000002000000000000000000000000c02aaa39b223fe8d0a0e5c4f27ead9083c756cc20000000000000000000000006c6ee5e31d828de241282b9606c8e98ea48526e225a0c9077369501641a92ef7399ff81c21639ed4fd8fc69cb793cfa1dbfab342e10aa0615facb2f1bcf3274a354cfe384a38d0cc008a11c2dd23a69111bc6930ba27a8";

        let rlp_bytes = hex::decode(raw_tx).unwrap();

        let decoded_tx: Transaction = rlp::decode(&rlp_bytes).unwrap();

        assert_eq!(
            decoded_tx.recover_from().unwrap(),
            "0xa12e1462d0ced572f396f58b6e2d03894cd7c8a4".parse().unwrap()
        );
    }

    #[test]
    fn decode_rlp_legacy() {
        let tx = Transaction {
            block_hash: None,
            block_number: None,
            from: Address::from_str("c26ad91f4e7a0cad84c4b9315f420ca9217e315d").unwrap(),
            gas: U256::from_str_radix("0x10e2b", 16).unwrap(),
            gas_price: Some(U256::from_str_radix("0x12ec276caf", 16).unwrap()),
            hash: H256::from_str("929ff27a5c7833953df23103c4eb55ebdfb698678139d751c51932163877fada").unwrap(),
            input: Bytes::from(
                hex::decode("a9059cbb000000000000000000000000fdae129ecc2c27d166a3131098bc05d143fa258e0000000000000000000000000000000000000000000000000000000002faf080").unwrap()
            ),
            nonce: U256::zero(),
            to: Some(Address::from_str("dac17f958d2ee523a2206206994597c13d831ec7").unwrap()),
            transaction_index: None,
            value: U256::zero(),
            transaction_type: Some(U64::zero()),
            v: U64::from(0x25),
            r: U256::from_str_radix("c81e70f9e49e0d3b854720143e86d172fecc9e76ef8a8666f2fdc017017c5141", 16).unwrap(),
            s: U256::from_str_radix("1dd3410180f6a6ca3e25ad3058789cd0df3321ed76b5b4dbe0a2bb2dc28ae274", 16).unwrap(),
            chain_id: Some(U256::from(1)),
            access_list: None,
            max_fee_per_gas: None,
            max_priority_fee_per_gas: None,
            other: Default::default()
        };

        let rlp_bytes = hex::decode("f8aa808512ec276caf83010e2b94dac17f958d2ee523a2206206994597c13d831ec780b844a9059cbb000000000000000000000000fdae129ecc2c27d166a3131098bc05d143fa258e0000000000000000000000000000000000000000000000000000000002faf08025a0c81e70f9e49e0d3b854720143e86d172fecc9e76ef8a8666f2fdc017017c5141a01dd3410180f6a6ca3e25ad3058789cd0df3321ed76b5b4dbe0a2bb2dc28ae274").unwrap();

        let decoded_transaction = Transaction::decode(&rlp::Rlp::new(&rlp_bytes)).unwrap();

        assert_eq!(decoded_transaction.hash(), tx.hash());
    }

    // <https://etherscan.io/tx/0x929ff27a5c7833953df23103c4eb55ebdfb698678139d751c51932163877fada>
    #[test]
    fn decode_rlp_legacy_in_envelope() {
        let tx = Transaction {
            block_hash: None,
            block_number: None,
            from: Address::from_str("c26ad91f4e7a0cad84c4b9315f420ca9217e315d").unwrap(),
            gas: U256::from_str_radix("0x10e2b", 16).unwrap(),
            gas_price: Some(U256::from_str_radix("0x12ec276caf", 16).unwrap()),
            hash: H256::from_str("929ff27a5c7833953df23103c4eb55ebdfb698678139d751c51932163877fada").unwrap(),
            input: Bytes::from(
                hex::decode("a9059cbb000000000000000000000000fdae129ecc2c27d166a3131098bc05d143fa258e0000000000000000000000000000000000000000000000000000000002faf080").unwrap()
            ),
            nonce: U256::zero(),
            to: Some(Address::from_str("dac17f958d2ee523a2206206994597c13d831ec7").unwrap()),
            transaction_index: None,
            value: U256::zero(),
            transaction_type: Some(U64::zero()),
            v: U64::from(0x25),
            r: U256::from_str_radix("c81e70f9e49e0d3b854720143e86d172fecc9e76ef8a8666f2fdc017017c5141", 16).unwrap(),
            s: U256::from_str_radix("1dd3410180f6a6ca3e25ad3058789cd0df3321ed76b5b4dbe0a2bb2dc28ae274", 16).unwrap(),
            chain_id: Some(U256::from(1)),
            access_list: None,
            max_fee_per_gas: None,
            max_priority_fee_per_gas: None,
            other: Default::default()
        };

        let rlp_bytes = hex::decode("f8aa808512ec276caf83010e2b94dac17f958d2ee523a2206206994597c13d831ec780b844a9059cbb000000000000000000000000fdae129ecc2c27d166a3131098bc05d143fa258e0000000000000000000000000000000000000000000000000000000002faf08025a0c81e70f9e49e0d3b854720143e86d172fecc9e76ef8a8666f2fdc017017c5141a01dd3410180f6a6ca3e25ad3058789cd0df3321ed76b5b4dbe0a2bb2dc28ae274").unwrap();

        let decoded = Transaction::decode(&rlp::Rlp::new(&rlp_bytes)).unwrap();
        assert_eq!(
            decoded.hash(),
            "929ff27a5c7833953df23103c4eb55ebdfb698678139d751c51932163877fada".parse().unwrap()
        );
        assert_eq!(decoded.hash(), tx.hash());
        assert_eq!(
            decoded.recover_from().unwrap(),
            "0xc26ad91f4e7a0cad84c4b9315f420ca9217e315d".parse().unwrap()
        );
    }

    // Reference tx hash on Ethereum mainnet:
    // 0x938913ef1df8cd17e0893a85586ade463014559fb1bd2d536ac282f3b1bdea53
    #[test]
    fn decode_tx_assert_hash() {
        let raw_tx = hex::decode("02f874018201bb8405f5e10085096a1d45b782520894d696a5c568160bbbf5a1356f8ac56ee81a190588871550f7dca7000080c080a07df2299b0181d6d5b817795a7d2eff5897d0d3914ff5f602e17d5b75d32ec25fa051833973e8a8c222e682d2dcea02ad7bf3ec5bc3a86bfbcdbbaa3b853e52ad08").unwrap();
        let tx: Transaction = Transaction::decode(&Rlp::new(&raw_tx)).unwrap();
        assert_eq!(
            tx.hash,
            H256::from_str("938913ef1df8cd17e0893a85586ade463014559fb1bd2d536ac282f3b1bdea53")
                .unwrap()
        )
    }

    #[test]
    fn recover_from() {
        let tx = Transaction {
            hash: H256::from_str(
                "5e2fc091e15119c97722e9b63d5d32b043d077d834f377b91f80d32872c78109",
            )
            .unwrap(),
            nonce: 65.into(),
            block_hash: Some(
                H256::from_str("f43869e67c02c57d1f9a07bb897b54bec1cfa1feb704d91a2ee087566de5df2c")
                    .unwrap(),
            ),
            block_number: Some(6203173.into()),
            transaction_index: Some(10.into()),
            from: Address::from_str("e66b278fa9fbb181522f6916ec2f6d66ab846e04").unwrap(),
            to: Some(Address::from_str("11d7c2ab0d4aa26b7d8502f6a7ef6844908495c2").unwrap()),
            value: 0.into(),
            gas_price: Some(1500000007.into()),
            gas: 106703.into(),
            input: hex::decode("e5225381").unwrap().into(),
            v: 1.into(),
            r: U256::from_str_radix(
                "12010114865104992543118914714169554862963471200433926679648874237672573604889",
                10,
            )
            .unwrap(),
            s: U256::from_str_radix(
                "22830728216401371437656932733690354795366167672037272747970692473382669718804",
                10,
            )
            .unwrap(),
            transaction_type: Some(2.into()),
            access_list: Some(AccessList::default()),
            max_priority_fee_per_gas: Some(1500000000.into()),
            max_fee_per_gas: Some(1500000009.into()),
            chain_id: Some(5.into()),
            other: Default::default(),
        };

        assert_eq!(tx.hash, tx.hash());
        assert_eq!(tx.from, tx.recover_from().unwrap());
    }

    #[test]
    fn decode_transaction_receipt() {
        let _res: TransactionReceipt = serde_json::from_str(
            r#"{
        "transactionHash": "0xa3ece39ae137617669c6933b7578b94e705e765683f260fcfe30eaa41932610f",
        "blockHash": "0xf6084155ff2022773b22df3217d16e9df53cbc42689b27ca4789e06b6339beb2",
        "blockNumber": "0x52a975",
        "contractAddress": null,
        "cumulativeGasUsed": "0x797db0",
        "from": "0xd907941c8b3b966546fc408b8c942eb10a4f98df",
        "gasUsed": "0x1308c",
        "logs": [
            {
                "blockHash": "0xf6084155ff2022773b22df3217d16e9df53cbc42689b27ca4789e06b6339beb2",
                "address": "0xd6df5935cd03a768b7b9e92637a01b25e24cb709",
                "logIndex": "0x119",
                "data": "0x0000000000000000000000000000000000000000000000000000008bb2c97000",
                "removed": false,
                "topics": [
                    "0x8940c4b8e215f8822c5c8f0056c12652c746cbc57eedbd2a440b175971d47a77",
                    "0x000000000000000000000000d907941c8b3b966546fc408b8c942eb10a4f98df"
                ],
                "blockNumber": "0x52a975",
                "transactionIndex": "0x29",
                "transactionHash": "0xa3ece39ae137617669c6933b7578b94e705e765683f260fcfe30eaa41932610f"
            },
            {
                "blockHash": "0xf6084155ff2022773b22df3217d16e9df53cbc42689b27ca4789e06b6339beb2",
                "address": "0xd6df5935cd03a768b7b9e92637a01b25e24cb709",
                "logIndex": "0x11a",
                "data": "0x0000000000000000000000000000000000000000000000000000008bb2c97000",
                "removed": false,
                "topics": [
                    "0xddf252ad1be2c89b69c2b068fc378daa952ba7f163c4a11628f55a4df523b3ef",
                    "0x0000000000000000000000000000000000000000000000000000000000000000",
                    "0x000000000000000000000000d907941c8b3b966546fc408b8c942eb10a4f98df"
                ],
                "blockNumber": "0x52a975",
                "transactionIndex": "0x29",
                "transactionHash": "0xa3ece39ae137617669c6933b7578b94e705e765683f260fcfe30eaa41932610f"
            }
        ],
        "logsBloom": "0x00000000000000000000000000000000000000000000000000000000000000000000000000000000000000008000000000000000000000000000000000000000000000000000000000000008000000000000000000000000000000000000000000000000020000000000000000000800000000000000004010000010100000000000000000000000000000000000000000000000000040000080000000000000080000000000000000000000000000000000000000000020000000000000000000000002000000000000000000000000000000000000000000000000000020000000010000000000000000000000000000000000000000000000000000000000",
        "root": null,
        "status": "0x1",
        "to": "0xd6df5935cd03a768b7b9e92637a01b25e24cb709",
        "transactionIndex": "0x29"
    }"#,
        )
        .unwrap();
    }

    #[test]
    fn serde_create_transaction_receipt() {
        let v: serde_json::Value = serde_json::from_str(
            r#"{
    "transactionHash": "0x611b173b0e0dfda94da7bfb6cb77c9f1c03e2f2149ba060e6bddfaa219942369",
    "blockHash": "0xa11871d61e0e703ae33b358a6a9653c43e4216f277d4a1c7377b76b4d5b4cbf1",
    "blockNumber": "0xe3c1d8",
    "contractAddress": "0x08f6db30039218894067023a3593baf27d3f4a2b",
    "cumulativeGasUsed": "0x1246047",
    "effectiveGasPrice": "0xa02ffee00",
    "from": "0x0968995a48162a23af60d3ca25cddfa143cd8891",
    "gasUsed": "0x1b9229",
    "logs": [
      {
        "address": "0x08f6db30039218894067023a3593baf27d3f4a2b",
        "topics": [
          "0x40c340f65e17194d14ddddb073d3c9f888e3cb52b5aae0c6c7706b4fbc905fac"
        ],
        "data": "0x0000000000000000000000000968995a48162a23af60d3ca25cddfa143cd88910000000000000000000000000000000000000000000000000000000000002616",
        "blockNumber": "0xe3c1d8",
        "transactionHash": "0x611b173b0e0dfda94da7bfb6cb77c9f1c03e2f2149ba060e6bddfaa219942369",
        "transactionIndex": "0xdf",
        "blockHash": "0xa11871d61e0e703ae33b358a6a9653c43e4216f277d4a1c7377b76b4d5b4cbf1",
        "logIndex": "0x196",
        "removed": false
      },
      {
        "address": "0x08f6db30039218894067023a3593baf27d3f4a2b",
        "topics": [
          "0x40c340f65e17194d14ddddb073d3c9f888e3cb52b5aae0c6c7706b4fbc905fac"
        ],
        "data": "0x00000000000000000000000059750ac0631f63bfdce0f0867618e468e11ee34700000000000000000000000000000000000000000000000000000000000000fa",
        "blockNumber": "0xe3c1d8",
        "transactionHash": "0x611b173b0e0dfda94da7bfb6cb77c9f1c03e2f2149ba060e6bddfaa219942369",
        "transactionIndex": "0xdf",
        "blockHash": "0xa11871d61e0e703ae33b358a6a9653c43e4216f277d4a1c7377b76b4d5b4cbf1",
        "logIndex": "0x197",
        "removed": false
      }
    ],
    "logsBloom": "0x00000000000000800000000040000000000000000000000000000000000000000000008000000000000000000000000000000000000000000010000000000000000000000000000000000000000000000000000000000000800000000000000000000000000000000000000000000000000000000000000000000000000000000000000000000000000000000000000000000000000000000000000000000000000000000000000000000000000000000000000000000000000000000000000000000000000000000000000000080000000000000000000000000000000000000000000000000000000000000000000000000000000000000000000000000000",
    "status": "0x1",
    "to": null,
    "transactionIndex": "0xdf",
    "type": "0x2"
}
"#,
        )
        .unwrap();

        let receipt: TransactionReceipt = serde_json::from_value(v.clone()).unwrap();
        assert!(receipt.to.is_none());
        let receipt = serde_json::to_value(receipt).unwrap();
        assert_eq!(v, receipt);
    }

    #[test]
    fn rlp_encode_receipt() {
        let receipt = TransactionReceipt { status: Some(1u64.into()), ..Default::default() };
        let encoded = receipt.rlp_bytes();

        assert_eq!(
            encoded,
            hex::decode("f901060180b9010000000000000000000000000000000000000000000000000000000000000000000000000000000000000000000000000000000000000000000000000000000000000000000000000000000000000000000000000000000000000000000000000000000000000000000000000000000000000000000000000000000000000000000000000000000000000000000000000000000000000000000000000000000000000000000000000000000000000000000000000000000000000000000000000000000000000000000000000000000000000000000000000000000000000000000000000000000000000000000000000000000000000000000000000000000000c0").unwrap(),
        );
    }

    #[test]
    fn can_sort_receipts() {
        let mut a = TransactionReceipt { block_number: Some(0u64.into()), ..Default::default() };
        let b = TransactionReceipt { block_number: Some(1u64.into()), ..Default::default() };
        assert!(a < b);

        a = b.clone();
        assert_eq!(a.cmp(&b), Ordering::Equal);

        a.transaction_index = 1u64.into();
        assert!(a > b);
    }

    // from https://github.com/gakonst/ethers-rs/issues/1762
    #[test]
    fn test_rlp_decoding_type_2() {
        use crate::types::*;

        let raw_tx = "0x02f906f20103843b9aca0085049465153e830afdd19468b3465833fb72a70ecdf485e0e4c7bd8665fc4580b906845ae401dc00000000000000000000000000000000000000000000000000000000633c4c730000000000000000000000000000000000000000000000000000000000000040000000000000000000000000000000000000000000000000000000000000000500000000000000000000000000000000000000000000000000000000000000a000000000000000000000000000000000000000000000000000000000000001c000000000000000000000000000000000000000000000000000000000000003200000000000000000000000000000000000000000000000000000000000000460000000000000000000000000000000000000000000000000000000000000058000000000000000000000000000000000000000000000000000000000000000e404e45aaf000000000000000000000000dac17f958d2ee523a2206206994597c13d831ec700000000000000000000000012b6893ce26ea6341919fe289212ef77e51688c800000000000000000000000000000000000000000000000000000000000027100000000000000000000000000000000000000000000000000000000000000002000000000000000000000000000000000000000000000000000000017754984000000000000000000000000000000000000000000000000000000000000000000000000000000000000000000000000000000000000000000000000000000000000000000000000000000000000000000000000000000000000000000000000000000000000000000000000000000000000000000000000000000124b858183f000000000000000000000000000000000000000000000000000000000000002000000000000000000000000000000000000000000000000000000000000000800000000000000000000000000000000000000000000000000000000000000002000000000000000000000000000000000000000000000000000000017754984000000000000000000000000000000000000000000000000000000000000000000000000000000000000000000000000000000000000000000000000000000042dac17f958d2ee523a2206206994597c13d831ec7000bb8c02aaa39b223fe8d0a0e5c4f27ead9083c756cc200271012b6893ce26ea6341919fe289212ef77e51688c8000000000000000000000000000000000000000000000000000000000000000000000000000000000000000000000000000000000000000000000000000000000000000000000000000000000000000000000000000000000104b858183f00000000000000000000000000000000000000000000000000000000000000200000000000000000000000000000000000000000000000000000000000000080000000000000000000000000000000000000000000000000000000000000000200000000000000000000000000000000000000000000000000000006d78ac6800000000000000000000000000000000000000000000000000000000000000000000000000000000000000000000000000000000000000000000000000000002bdac17f958d2ee523a2206206994597c13d831ec70001f4c02aaa39b223fe8d0a0e5c4f27ead9083c756cc20000000000000000000000000000000000000000000000000000000000000000000000000000000000000000000000000000000000000000000000000000000000000000000000000000000000000000e4472b43f30000000000000000000000000000000000000000000000000000000000000000000000000000000000000000000000000000000000001f8aa12f280116c88954000000000000000000000000000000000000000000000000000000000000008000000000000000000000000000000000000000000000000000000000000000020000000000000000000000000000000000000000000000000000000000000002000000000000000000000000c02aaa39b223fe8d0a0e5c4f27ead9083c756cc200000000000000000000000012b6893ce26ea6341919fe289212ef77e51688c8000000000000000000000000000000000000000000000000000000000000000000000000000000000000000000000000000000000000000000000064df2ab5bb00000000000000000000000012b6893ce26ea6341919fe289212ef77e51688c8000000000000000000000000000000000000000000002d092097defac5b7a01a000000000000000000000000f69a7cd9649a5b5477fa0e5395385fad03ac639f00000000000000000000000000000000000000000000000000000000c001a0127484994706ff8605f1da80e7bdf0efa3e26192a094413e58d409551398b0b5a06fd706e38eebeba2f235e37ceb0acb426f1e6c91702add97810ee677a15d1980";
        let mut decoded_tx = crate::utils::rlp::decode::<Transaction>(
            &raw_tx.parse::<Bytes>().expect("unable to parse raw tx"),
        )
        .expect("unable to decode raw tx");
        decoded_tx.recover_from_mut().unwrap();
        decoded_tx.hash = decoded_tx.hash();
        assert_eq!(
            H256::from_str("0xeae304417079580c334ccc07e3933a906699461802a17b722034a8191c4a38ea")
                .unwrap(),
            decoded_tx.hash
        );
    }

    #[test]
    fn test_rlp_decoding_issue_1848_first() {
        // slot 5097934, tx index 40, hash
        // 0xf98c9f1a2f30ee316ea1db18c132ccab6383b8e4933ccf6259ca9d1f27d4a364
        let s = "01f9012e01826c6f850737be7600830493ef940c3de458b51a11da7d4616f42f66c861e3859d3e80b8c4f5b22c2a000000000000000000000000e67b950f4b84c5b06ee36ded6727a17443fe749300000000000000000000000000000000000000000000005f344f4a335cc50000000000000000000000000000000000000000000005c2f00b834b7f0000000000000000000000000000000000000000000000000005aa64a95b4a40400000000000000000000000000000000000000000000000000000000000000000000000010000000000000000000000000c3de458b51a11da7d4616f42f66c861e3859d3ec080a0c4023f0b8f7daecd7e143ef7aaa9b67bd059e643a6f2ae509a0e8483a3966e28a065a20662274cb5f7fe60a2af7dbd466244154440e73243f00b6a69bd08eacda4";
        let b = hex::decode(s).unwrap();
        let r = rlp::Rlp::new(b.as_slice());
        Transaction::decode(&r).unwrap();
    }

    #[test]
    fn test_rlp_decoding_issue_1848_second() {
        // slot 5097936, tx index 0, hash
        // 6d38fc8aee934858815ed41273cece3b676c368e9c6e39f172313a0685e1f175
        let s = "01f8ee0182034c853d9f1b88158307a120940087bb802d9c0e343f00510000729031ce00bf2780b8841e1326a300000000000000000000000088e6a0c2ddd26feeb64f039a2c41296fcb3f56400000000000000000000000000000000000000000000000000000001d3b3e730000000000000000000000000000000000000000000000000596b93e53696740000000000000000000000000000000000000000000000000000000000000000001c001a0bbfd754ed51b34d0a8577f69b4c42ce6b47fee6ecf49114bb135e7e8eadbb336a0433692134eb7e7686e9aefafa9f69c601aa977c00cc85c827782f5fb1f1cff0f";
        let b = hex::decode(s).unwrap();
        let r = rlp::Rlp::new(b.as_slice());
        Transaction::decode(&r).unwrap();
    }

    #[test]
    fn test_rlp_decoding_create_roundtrip() {
        let tx = Transaction {
            block_hash: None,
            block_number: None,
            from: Address::from_str("c26ad91f4e7a0cad84c4b9315f420ca9217e315d").unwrap(),
            gas: U256::from_str_radix("0x10e2b", 16).unwrap(),
            gas_price: Some(U256::from_str_radix("0x12ec276caf", 16).unwrap()),
            hash: H256::from_str("929ff27a5c7833953df23103c4eb55ebdfb698678139d751c51932163877fada").unwrap(),
            input: Bytes::from(
                hex::decode("a9059cbb000000000000000000000000fdae129ecc2c27d166a3131098bc05d143fa258e0000000000000000000000000000000000000000000000000000000002faf080").unwrap()
            ),
            nonce: U256::zero(),
            transaction_index: None,
            value: U256::zero(),
            ..Default::default()
        };
        Transaction::decode(&Rlp::new(&tx.rlp())).unwrap();
    }

    #[test]
    #[cfg(feature = "optimism")]
    fn test_rlp_encode_deposited_tx() {
        let deposited_tx = Transaction {
            hash: H256::from_str("0x7fd17d4a368fccdba4291ab121e48c96329b7dc3d027a373643fb23c20a19a3f").unwrap(),
            nonce: U256::from(4391989),
            block_hash: Some(H256::from_str("0xc2794a16acacd9f7670379ffd12b6968ff98e2a602f57d7d1f880220aa5a4973").unwrap()),
            block_number: Some(8453214u64.into()),
            transaction_index: Some(0u64.into()),
            from: Address::from_str("0xdeaddeaddeaddeaddeaddeaddeaddeaddead0001").unwrap(),
            to: Some(Address::from_str("0x4200000000000000000000000000000000000015").unwrap()),
            value: U256::zero(),
            gas_price: Some(U256::zero()),
            gas: U256::from(1000000u64),
            input: Bytes::from(
                hex::decode("015d8eb90000000000000000000000000000000000000000000000000000000000878c1c00000000000000000000000000000000000000000000000000000000644662bc0000000000000000000000000000000000000000000000000000001ee24fba17b7e19cc10812911dfa8a438e0a81a9933f843aa5b528899b8d9e221b649ae0df00000000000000000000000000000000000000000000000000000000000000060000000000000000000000007431310e026b69bfc676c0013e12a1a11411eec9000000000000000000000000000000000000000000000000000000000000083400000000000000000000000000000000000000000000000000000000000f4240").unwrap()
            ),
            v: U64::zero(),
            r: U256::zero(),
            s: U256::zero(),
            source_hash: Some(H256::from_str("0xa8157ccf61bcdfbcb74a84ec1262e62644dd1e7e3614abcbd8db0c99a60049fc").unwrap()),
            mint: Some(0.into()),
            is_system_tx: None,
            transaction_type: Some(U64::from(126)),
            access_list: None,
            max_priority_fee_per_gas: None,
            max_fee_per_gas: None,
            chain_id: None,
            other: Default::default()
        };

        let rlp = deposited_tx.rlp();

        let expected_rlp = Bytes::from(hex::decode("7ef90159a0a8157ccf61bcdfbcb74a84ec1262e62644dd1e7e3614abcbd8db0c99a60049fc94deaddeaddeaddeaddeaddeaddeaddeaddead00019442000000000000000000000000000000000000158080830f424080b90104015d8eb90000000000000000000000000000000000000000000000000000000000878c1c00000000000000000000000000000000000000000000000000000000644662bc0000000000000000000000000000000000000000000000000000001ee24fba17b7e19cc10812911dfa8a438e0a81a9933f843aa5b528899b8d9e221b649ae0df00000000000000000000000000000000000000000000000000000000000000060000000000000000000000007431310e026b69bfc676c0013e12a1a11411eec9000000000000000000000000000000000000000000000000000000000000083400000000000000000000000000000000000000000000000000000000000f4240").unwrap());

        assert_eq!(rlp, expected_rlp);
    }
}<|MERGE_RESOLUTION|>--- conflicted
+++ resolved
@@ -132,12 +132,7 @@
     pub chain_id: Option<U256>,
 
     /// Captures unknown fields such as additional fields used by L2s
-<<<<<<< HEAD
-    #[cfg(not(feature = "celo"))]
-    #[cfg(not(feature = "optimism"))]
-=======
     #[cfg(not(any(feature = "celo", feature = "optimism")))]
->>>>>>> d75e3248
     #[serde(flatten)]
     pub other: crate::types::OtherFields,
 }
