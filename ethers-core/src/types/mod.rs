pub type Selector = [u8; 4];

// Re-export common ethereum datatypes with more specific names

/// A transaction Hash
pub use ethabi::ethereum_types::H256 as TxHash;

pub use ethabi::ethereum_types::{Address, Bloom, H160, H256, H512, U128, U256, U64};

pub mod transaction;
pub use transaction::{
    eip1559::Eip1559TransactionRequest,
    eip2930::Eip2930TransactionRequest,
    request::TransactionRequest,
    response::{Transaction, TransactionReceipt},
};

mod address_or_bytes;
pub use address_or_bytes::AddressOrBytes;

mod path_or_string;
pub use path_or_string::PathOrString;

mod i256;
pub use i256::{Sign, I256};

mod bytes;
<<<<<<< HEAD
pub use self::bytes::{deserialize_bytes, serialize_bytes, Bytes};
=======
pub use self::bytes::{Bytes, ParseBytesError};
>>>>>>> 26214994

mod block;
pub use block::{Block, BlockId, BlockNumber};

#[cfg(feature = "celo")]
pub use block::Randomness;

mod log;
pub use log::{Filter, FilterBlockOption, Log, ValueOrArray};

mod ens;
pub use ens::NameOrAddress;

mod signature;
pub use signature::*;

mod txpool;
pub use txpool::*;

mod trace;
pub use trace::*;

mod chain;
pub use chain::*;

mod proof;

pub use proof::*;

mod fee;
pub use fee::*;<|MERGE_RESOLUTION|>--- conflicted
+++ resolved
@@ -25,11 +25,7 @@
 pub use i256::{Sign, I256};
 
 mod bytes;
-<<<<<<< HEAD
-pub use self::bytes::{deserialize_bytes, serialize_bytes, Bytes};
-=======
-pub use self::bytes::{Bytes, ParseBytesError};
->>>>>>> 26214994
+pub use self::bytes::{deserialize_bytes, serialize_bytes, Bytes, ParseBytesError};
 
 mod block;
 pub use block::{Block, BlockId, BlockNumber};
