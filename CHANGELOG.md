# Changelog

## ethers-core

### Unreleased

- Add `eth_syncing` [848](https://github.com/gakonst/ethers-rs/pull/848)
- Fix overflow and possible divide-by-zero in `estimate_priority_fee`
- Add BSC mainnet and testnet to the list of known chains
  [831](https://github.com/gakonst/ethers-rs/pull/831)
- Returns error on invalid type conversion instead of panicking
  [691](https://github.com/gakonst/ethers-rs/pull/691/files)
- Change types mapping for solidity `bytes` to rust `ethers::core::Bytes` and
  solidity `uint8[]` to rust `Vec<u8>`.
  [613](https://github.com/gakonst/ethers-rs/pull/613)
- Fix `format_units` to return a `String` of representing a decimal point float
  such that the decimal places don't get truncated.
  [597](https://github.com/gakonst/ethers-rs/pull/597)
- Implement hex display format for `ethers::core::Bytes`
  [#624](https://github.com/gakonst/ethers-rs/pull/624).
- Fix `fee_history` to first try with `block_count` encoded as a hex `QUANTITY`.
  [#668](https://github.com/gakonst/ethers-rs/pull/668)
- Fix `fill_transaction` to set nonces in transactions, if the sender is known
  and no nonce is specified
- Move `fill_transaction` implementation to the provider, to allow middleware
  to properly override its behavior.
- Add informational messages to solc installation and compilation.
- Significantly refactor `MultiAbigen` module generation. Now allows for lib
  generation, and does not make unnecessary disk writes.
  [#854](https://github.com/gakonst/ethers-rs/pull/852)
- Refactor `ethers-contract-abigen` to use `eyre` instead of `anyhow` via
  [#858](https://github.com/gakonst/ethers-rs/pull/858)
<<<<<<< HEAD
- Add `Deployer.send_with_receipt -> Result<(Contract, Receipt), Error>`
  so that the receipt can be returned to the called when deploying
  a contract [#865](https://github.com/gakonst/ethers-rs/pull/865)
=======
- Add Arbitrum mainnet and testnet to the list of known chains
>>>>>>> 75fbec07

## ethers-contract-abigen

- Add `MultiAbigen` to generate a series of contract bindings that can be kept in the repo
  [#724](https://github.com/gakonst/ethers-rs/pull/724).
- Add provided `event_derives` to call and event enums as well
  [#721](https://github.com/gakonst/ethers-rs/pull/721).
- Implement snowtrace and polygonscan on par with the etherscan integration
  [#666](https://github.com/gakonst/ethers-rs/pull/666).

## ethers-solc

### Unreleased

- Total revamp of the `Project::compile` pipeline
  [#802](https://github.com/gakonst/ethers-rs/pull/802)
  - Support multiple versions of compiled contracts
  - Breaking: deprecate hardhat cache file compatibility, cache file now tracks artifact paths and their versions
- Fix flatten replacement target location
  [#846](https://github.com/gakonst/ethers-rs/pull/846)
- Fix duplicate files during flattening
  [#813](https://github.com/gakonst/ethers-rs/pull/813)
- Add ability to flatten file imports
  [#774](https://github.com/gakonst/ethers-rs/pull/774)
- Add dependency graph and resolve all imported libraryfiles
  [#750](https://github.com/gakonst/ethers-rs/pull/750)
- `Remapping::find_many` does not return a `Result` anymore
  [#707](https://github.com/gakonst/ethers-rs/pull/707)
- Add support for hardhat artifacts
  [#677](https://github.com/gakonst/ethers-rs/pull/677)
- Add more utility functions to the `Artifact` trait
  [#673](https://github.com/gakonst/ethers-rs/pull/673)
- Return cached artifacts from project `compile` when the cache only contains
  some files
- Add support for library linking and make `Bytecode`'s `object` filed an
  `enum BytecodeObject` [#656](https://github.com/gakonst/ethers-rs/pull/656).

### 0.6.0

- add `EthAbiCodec` proc macro to derive `AbiEncode` `AbiDecode` implementation
  [#704](https://github.com/gakonst/ethers-rs/pull/704)
- move `AbiEncode` `AbiDecode` trait to ethers-core and implement for core types
  [#531](https://github.com/gakonst/ethers-rs/pull/531)
- Add EIP-712 `sign_typed_data` signer method; add ethers-core type `Eip712`
  trait and derive macro in ethers-derive-eip712
  [#481](https://github.com/gakonst/ethers-rs/pull/481)

### 0.5.3

- Allow configuring the optimizer & passing arbitrary arguments to solc
  [#427](https://github.com/gakonst/ethers-rs/pull/427)
- Decimal support for `ethers_core::utils::parse_units`
  [#463](https://github.com/gakonst/ethers-rs/pull/463)
- Fixed Wei unit calculation in `Units`
  [#460](https://github.com/gakonst/ethers-rs/pull/460)
- Add `ethers_core::utils::get_create2_address_from_hash`
  [#444](https://github.com/gakonst/ethers-rs/pull/444)
- Bumped ethabi to 0.15.0 and fixing breaking changes
  [#469](https://github.com/gakonst/ethers-rs/pull/469),
  [#448](https://github.com/gakonst/ethers-rs/pull/448),
  [#445](https://github.com/gakonst/ethers-rs/pull/445)

### 0.5.2

- Correctly RLP Encode transactions as received from the mempool
  ([#415](https://github.com/gakonst/ethers-rs/pull/415))

## ethers-providers

### 0.6.0

- re-export error types for `Http` and `Ws` providers in
  [#570](https://github.com/gakonst/ethers-rs/pull/570)
- add a method on the `Middleware` to broadcast a tx with a series of escalating
  gas prices via [#566](https://github.com/gakonst/ethers-rs/pull/566)
- Remove unnecessary `Serialize` constraint to `R` (the Response type) in the
  `request` method of `JsonRpcClient`.
- Fix `http Provider` data race when generating new request `id`s.
- Add support for `net_version` RPC method.
  [595](https://github.com/gakonst/ethers-rs/pull/595)
- Add support for `evm_snapshot` and `evm_revert` dev RPC methods.
  [640](https://github.com/gakonst/ethers-rs/pull/640)

### Unreleased

- Add support for basic and bearer authentication in http and non-wasm websockets.
  [829](https://github.com/gakonst/ethers-rs/pull/829)

### 0.5.3

- Expose `ens` module [#435](https://github.com/gakonst/ethers-rs/pull/435)
- Add `eth_getProof` [#459](https://github.com/gakonst/ethers-rs/pull/459)

### 0.5.2

- Set resolved ENS name during gas estimation
  ([1e5a9e](https://github.com/gakonst/ethers-rs/commit/1e5a9efb3c678eecd43d5c341b4932da35445831))

## ethers-signers

### Unreleased

### 0.6.0

- `LocalWallet::new_keystore` now returns a tuple `(LocalWallet, String)`
  instead of `LocalWallet`, where the string represents the UUID of the newly
  created encrypted JSON keystore. The JSON keystore is stored as a file
  `/dir/uuid`. The issue [#557](https://github.com/gakonst/ethers-rs/issues/557)
  is addressed [#559](https://github.com/gakonst/ethers-rs/pull/559)

## ethers-contract

### Unreleased

- Add `EventStream::select` to combine streams with different event types
  [#725](https://github.com/gakonst/ethers-rs/pull/725)
- Substitute output tuples with rust struct types for function calls
  [#664](https://github.com/gakonst/ethers-rs/pull/664)
- Add AbiType implementation during EthAbiType expansion
  [#647](https://github.com/gakonst/ethers-rs/pull/647)
- fix Etherscan conditional HTTP support
  [#632](https://github.com/gakonst/ethers-rs/pull/632)
- use `CARGO_MANIFEST_DIR` as root for relative paths in abigen
  [#631](https://github.com/gakonst/ethers-rs/pull/631)

### 0.6.0

- Provide a way to opt out of networking support in abigen proc macro with
  `abigen-offline` feature [#580](https://github.com/gakonst/ethers-rs/pull/580)
- Add `.call()` method to `Deployer` for performing dry runs of contract
  deployments. [#554](https://github.com/gakonst/ethers-rs/pull/554)
- Improve error message from failure in `ethers_contract_abigen::Source::parse`
  [#552](https://github.com/gakonst/ethers-rs/pull/552)
- use enumerated aliases for overloaded functions
  [#545](https://github.com/gakonst/ethers-rs/pull/545)
- add `EthCall` trait and derive macro which generates matching structs for
  contract calls [#517](https://github.com/gakonst/ethers-rs/pull/517)
- Use rust types as contract function inputs for human readable abi
  [#482](https://github.com/gakonst/ethers-rs/pull/482)
- `abigen!` now generates `Display` for all events using the new `EthDisplay`
  macro [#513](https://github.com/gakonst/ethers-rs/pull/513)
- `abigen!` now supports overloaded functions natively
  [#501](https://github.com/gakonst/ethers-rs/pull/501)
- `abigen!` now supports multiple contracts
  [#498](https://github.com/gakonst/ethers-rs/pull/498)

### Unreleased

### 0.5.3

- (De)Tokenize structs and events with only a single field as `Token:Tuple`
  ([#417](https://github.com/gakonst/ethers-rs/pull/417))

## ethers-middleware

### Unreleased

### 0.6.0

- add the missing constructor for `Timelag` middleware via
  [#568](https://github.com/gakonst/ethers-rs/pull/568)
- Removes GasNow as a gas price oracle
  [#508](https://github.com/gakonst/ethers-rs/pull/508)
- add initialize_nonce public function to initialize NonceMiddleManager

### 0.5.3

- Added Time Lagged middleware
  [#457](https://github.com/gakonst/ethers-rs/pull/457)<|MERGE_RESOLUTION|>--- conflicted
+++ resolved
@@ -30,13 +30,10 @@
   [#854](https://github.com/gakonst/ethers-rs/pull/852)
 - Refactor `ethers-contract-abigen` to use `eyre` instead of `anyhow` via
   [#858](https://github.com/gakonst/ethers-rs/pull/858)
-<<<<<<< HEAD
 - Add `Deployer.send_with_receipt -> Result<(Contract, Receipt), Error>`
   so that the receipt can be returned to the called when deploying
   a contract [#865](https://github.com/gakonst/ethers-rs/pull/865)
-=======
 - Add Arbitrum mainnet and testnet to the list of known chains
->>>>>>> 75fbec07
 
 ## ethers-contract-abigen
 
