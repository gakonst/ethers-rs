# Changelog

## ethers-core

### Unreleased

<<<<<<< HEAD
- Add support for Emerald Mainnet and Testnet chains (the Oasis Paratimes)
=======
- Removed Cronos mainnet beta from `is_legacy` [1246](https://github.com/gakonst/ethers-rs/pull/1246)
>>>>>>> f5efbbb8
- Fix RLP decoding of `from` field for `Eip1559TransactionRequest` and
  `Eip2930TransactionRequest`, remove `Eip1559TransactionRequest` `sighash`
  method [1180](https://github.com/gakonst/ethers-rs/pull/1180)
- Fix RLP encoding of absent access list in `Transaction` [1137](https://github.com/gakonst/ethers-rs/pull/1137)
- Pass compilation time as additional argument to `Reporter::on_solc_success` [1098](https://github.com/gakonst/ethers-rs/pull/1098)
- Fix aws signer bug which maps un-normalized signature to error if no normalization occurs (in `aws::utils::decode_signature`)
- Implement signed transaction RLP decoding [#1096](https://github.com/gakonst/ethers-rs/pull/1096)
- `Transaction::from` will default to `Address::zero()`. Add `recover_from` and
  `recover_from_mut` methods for recovering the sender from signature, and also
  setting the same on tx [1075](https://github.com/gakonst/ethers-rs/pull/1075).
- Add Etherscan account API endpoints [939](https://github.com/gakonst/ethers-rs/pull/939)
- Add FTM Mainet and testnet to parse method "try_from" from Chain.rs and add cronos mainet and testnet to "from_str"
- Add FTM mainnet and testnet Multicall addresses [927](https://github.com/gakonst/ethers-rs/pull/927)
- Add Cronos mainnet beta and testnet to the list of known chains
  [926](https://github.com/gakonst/ethers-rs/pull/926)
- `Chain::to_string` will return the same chain name as `Chain::from_str`
- Add `eth_syncing` [848](https://github.com/gakonst/ethers-rs/pull/848)
- Fix overflow and possible divide-by-zero in `estimate_priority_fee`
- Add BSC mainnet and testnet to the list of known chains
  [831](https://github.com/gakonst/ethers-rs/pull/831)
- Returns error on invalid type conversion instead of panicking
  [691](https://github.com/gakonst/ethers-rs/pull/691/files)
- Change types mapping for solidity `bytes` to rust `ethers::core::Bytes` and
  solidity `uint8[]` to rust `Vec<u8>`.
  [613](https://github.com/gakonst/ethers-rs/pull/613)
- Fix `format_units` to return a `String` of representing a decimal point float
  such that the decimal places don't get truncated.
  [597](https://github.com/gakonst/ethers-rs/pull/597)
- Implement hex display format for `ethers::core::Bytes`
  [#624](https://github.com/gakonst/ethers-rs/pull/624).
- Fix `fee_history` to first try with `block_count` encoded as a hex `QUANTITY`.
  [#668](https://github.com/gakonst/ethers-rs/pull/668)
- Fix `fill_transaction` to set nonces in transactions, if the sender is known
  and no nonce is specified
- Move `fill_transaction` implementation to the provider, to allow middleware
  to properly override its behavior.
- Add informational messages to solc installation and compilation.
- Significantly refactor `MultiAbigen` module generation. Now allows for lib
  generation, and does not make unnecessary disk writes.
  [#854](https://github.com/gakonst/ethers-rs/pull/852)
- Refactor `ethers-contract-abigen` to use `eyre` instead of `anyhow` via
  [#858](https://github.com/gakonst/ethers-rs/pull/858)
- Add `Deployer.send_with_receipt -> Result<(Contract, Receipt), Error>`
  so that the receipt can be returned to the called when deploying
  a contract [#865](https://github.com/gakonst/ethers-rs/pull/865)
- Add Arbitrum mainnet and testnet to the list of known chains
- Add ENS avatar and TXT records resolution
  [#889](https://github.com/gakonst/ethers-rs/pull/889)
- Do not override gas limits provided by an outer middleware when including an EIP-2930 access list
  [#901](https://github.com/gakonst/ethers-rs/pull/901)
- Add a getter to `ProjectCompileOutput` that returns a mapping of compiler
  versions to a vector of name + contract struct tuples
  [#908](https://github.com/gakonst/ethers-rs/pull/908)
- Add Yul compilation [994](https://github.com/gakonst/ethers-rs/pull/994)
- Enforce commutativity of ENS reverse resolution
  [#996](https://github.com/gakonst/ethers-rs/pull/996)
- Add `TransactionReceipt::to` and `TransactionReceipt::from`
  [#1184](https://github.com/gakonst/ethers-rs/pull/1184)
- Add `From<H160>` and From<Vec<H160>> traits to `ValueOrArray<H160>` [#1199](https://github.com/gakonst/ethers-rs/pull/1200)

## ethers-contract-abigen

### Unreleased

- Support overloaded events
  [#1233](https://github.com/gakonst/ethers-rs/pull/1233)
- Relax Clone requirements when Arc<Middleware> is used
  [#1183](https://github.com/gakonst/ethers-rs/pull/1183)
- Generate a deploy function if bytecode is provided in the abigen! input (json artifact)
  [#1030](https://github.com/gakonst/ethers-rs/pull/1030).
- Generate correct bindings of struct's field names that are reserved words
  [#989](https://github.com/gakonst/ethers-rs/pull/989).

### 0.6.0

- Add `MultiAbigen` to generate a series of contract bindings that can be kept in the repo
  [#724](https://github.com/gakonst/ethers-rs/pull/724).
- Add provided `event_derives` to call and event enums as well
  [#721](https://github.com/gakonst/ethers-rs/pull/721).
- Implement snowtrace and polygonscan on par with the etherscan integration
  [#666](https://github.com/gakonst/ethers-rs/pull/666).

## ethers-solc

### Unreleased

- Bundle svm, svm-builds and sha2 dependencies in new `svm-solc` feature
  [#1071](https://github.com/gakonst/ethers-rs/pull/1071)
- Wrap `ethabi::Contract` into new type `LosslessAbi` and `abi: Option<Abi>` with `abi: Option<LosslessAbi>` in `ConfigurableContractArtifact`
  [#952](https://github.com/gakonst/ethers-rs/pull/952)
- Let `Project` take ownership of `ArtifactOutput` and change trait interface
  [#907](https://github.com/gakonst/ethers-rs/pull/907)
- Total revamp of the `Project::compile` pipeline
  [#802](https://github.com/gakonst/ethers-rs/pull/802)
  - Support multiple versions of compiled contracts
  - Breaking: deprecate hardhat cache file compatibility, cache file now tracks artifact paths and their versions
- Fix flatten replacement target location
  [#846](https://github.com/gakonst/ethers-rs/pull/846)
- Fix duplicate files during flattening
  [#813](https://github.com/gakonst/ethers-rs/pull/813)
- Add ability to flatten file imports
  [#774](https://github.com/gakonst/ethers-rs/pull/774)
- Add dependency graph and resolve all imported libraryfiles
  [#750](https://github.com/gakonst/ethers-rs/pull/750)
- `Remapping::find_many` does not return a `Result` anymore
  [#707](https://github.com/gakonst/ethers-rs/pull/707)
- Add support for hardhat artifacts
  [#677](https://github.com/gakonst/ethers-rs/pull/677)
- Add more utility functions to the `Artifact` trait
  [#673](https://github.com/gakonst/ethers-rs/pull/673)
- Return cached artifacts from project `compile` when the cache only contains
  some files
- Add support for library linking and make `Bytecode`'s `object` filed an
  `enum BytecodeObject` [#656](https://github.com/gakonst/ethers-rs/pull/656).
- Nit: remove accidentally doubled double-quotes in an error message
- Fix when compiler-out metadata is empty and there's no internalType [#1182](https://github.com/gakonst/ethers-rs/pull/1182)

### 0.6.0

- add `EthAbiCodec` proc macro to derive `AbiEncode` `AbiDecode` implementation
  [#704](https://github.com/gakonst/ethers-rs/pull/704)
- move `AbiEncode` `AbiDecode` trait to ethers-core and implement for core types
  [#531](https://github.com/gakonst/ethers-rs/pull/531)
- Add EIP-712 `sign_typed_data` signer method; add ethers-core type `Eip712`
  trait and derive macro in ethers-derive-eip712
  [#481](https://github.com/gakonst/ethers-rs/pull/481)

### 0.5.3

- Allow configuring the optimizer & passing arbitrary arguments to solc
  [#427](https://github.com/gakonst/ethers-rs/pull/427)
- Decimal support for `ethers_core::utils::parse_units`
  [#463](https://github.com/gakonst/ethers-rs/pull/463)
- Fixed Wei unit calculation in `Units`
  [#460](https://github.com/gakonst/ethers-rs/pull/460)
- Add `ethers_core::utils::get_create2_address_from_hash`
  [#444](https://github.com/gakonst/ethers-rs/pull/444)
- Bumped ethabi to 0.15.0 and fixing breaking changes
  [#469](https://github.com/gakonst/ethers-rs/pull/469),
  [#448](https://github.com/gakonst/ethers-rs/pull/448),
  [#445](https://github.com/gakonst/ethers-rs/pull/445)

### 0.5.2

- Correctly RLP Encode transactions as received from the mempool
  ([#415](https://github.com/gakonst/ethers-rs/pull/415))

## ethers-providers

### Unreleased

- Add retries to the pending transaction future
  [1221](https://github.com/gakonst/ethers-rs/pull/1221)
- Add support for basic and bearer authentication in http and non-wasm websockets.
  [829](https://github.com/gakonst/ethers-rs/pull/829)
- Export `ethers_providers::IpcError` and `ethers_providers::QuorumError`
  [1012](https://github.com/gakonst/ethers-rs/pull/1012)

### 0.6.0

- re-export error types for `Http` and `Ws` providers in
  [#570](https://github.com/gakonst/ethers-rs/pull/570)
- add a method on the `Middleware` to broadcast a tx with a series of escalating
  gas prices via [#566](https://github.com/gakonst/ethers-rs/pull/566)
- Remove unnecessary `Serialize` constraint to `R` (the Response type) in the
  `request` method of `JsonRpcClient`.
- Fix `http Provider` data race when generating new request `id`s.
- Add support for `net_version` RPC method.
  [595](https://github.com/gakonst/ethers-rs/pull/595)
- Add support for `evm_snapshot` and `evm_revert` dev RPC methods.
  [640](https://github.com/gakonst/ethers-rs/pull/640)

### 0.5.3

- Expose `ens` module [#435](https://github.com/gakonst/ethers-rs/pull/435)
- Add `eth_getProof` [#459](https://github.com/gakonst/ethers-rs/pull/459)

### 0.5.2

- Set resolved ENS name during gas estimation
  ([1e5a9e](https://github.com/gakonst/ethers-rs/commit/1e5a9efb3c678eecd43d5c341b4932da35445831))

## ethers-signers

### Unreleased

- `eth-keystore-rs` crate updated. Allow an optional name for the to-be-generated
  keystore file [#910](https://github.com/gakonst/ethers-rs/pull/910)

### 0.6.0

- `LocalWallet::new_keystore` now returns a tuple `(LocalWallet, String)`
  instead of `LocalWallet`, where the string represents the UUID of the newly
  created encrypted JSON keystore. The JSON keystore is stored as a file
  `/dir/uuid`. The issue [#557](https://github.com/gakonst/ethers-rs/issues/557)
  is addressed [#559](https://github.com/gakonst/ethers-rs/pull/559)

## ethers-contract

### Unreleased

- Relax Clone requirements when Arc<Middleware> is used
  [#1183](https://github.com/gakonst/ethers-rs/pull/1183)
- Add `EventStream::select` to combine streams with different event types
  [#725](https://github.com/gakonst/ethers-rs/pull/725)
- Substitute output tuples with rust struct types for function calls
  [#664](https://github.com/gakonst/ethers-rs/pull/664)
- Add AbiType implementation during EthAbiType expansion
  [#647](https://github.com/gakonst/ethers-rs/pull/647)
- fix Etherscan conditional HTTP support
  [#632](https://github.com/gakonst/ethers-rs/pull/632)
- use `CARGO_MANIFEST_DIR` as root for relative paths in abigen
  [#631](https://github.com/gakonst/ethers-rs/pull/631)

### 0.6.0

- Provide a way to opt out of networking support in abigen proc macro with
  `abigen-offline` feature [#580](https://github.com/gakonst/ethers-rs/pull/580)
- Add `.call()` method to `Deployer` for performing dry runs of contract
  deployments. [#554](https://github.com/gakonst/ethers-rs/pull/554)
- Improve error message from failure in `ethers_contract_abigen::Source::parse`
  [#552](https://github.com/gakonst/ethers-rs/pull/552)
- use enumerated aliases for overloaded functions
  [#545](https://github.com/gakonst/ethers-rs/pull/545)
- add `EthCall` trait and derive macro which generates matching structs for
  contract calls [#517](https://github.com/gakonst/ethers-rs/pull/517)
- Use rust types as contract function inputs for human readable abi
  [#482](https://github.com/gakonst/ethers-rs/pull/482)
- `abigen!` now generates `Display` for all events using the new `EthDisplay`
  macro [#513](https://github.com/gakonst/ethers-rs/pull/513)
- `abigen!` now supports overloaded functions natively
  [#501](https://github.com/gakonst/ethers-rs/pull/501)
- `abigen!` now supports multiple contracts
  [#498](https://github.com/gakonst/ethers-rs/pull/498)

### Unreleased

### 0.5.3

- (De)Tokenize structs and events with only a single field as `Token:Tuple`
  ([#417](https://github.com/gakonst/ethers-rs/pull/417))

## ethers-middleware

### Unreleased

- Relax Clone requirements when Arc<Middleware> is used
  [#1183](https://github.com/gakonst/ethers-rs/pull/1183)
- Ensure a consistent chain ID between a Signer and Provider in SignerMiddleware
  [#1095](https://gakonst/ethers-rs/pull/1095)
- Add BlockNative gas oracle [#1175](https://github.com/gakonst/ethers-rs/pull/1175)

### 0.6.0

- add the missing constructor for `Timelag` middleware via
  [#568](https://github.com/gakonst/ethers-rs/pull/568)
- Removes GasNow as a gas price oracle
  [#508](https://github.com/gakonst/ethers-rs/pull/508)
- add initialize_nonce public function to initialize NonceMiddleManager

### 0.5.3

- Added Time Lagged middleware
  [#457](https://github.com/gakonst/ethers-rs/pull/457)<|MERGE_RESOLUTION|>--- conflicted
+++ resolved
@@ -4,11 +4,8 @@
 
 ### Unreleased
 
-<<<<<<< HEAD
 - Add support for Emerald Mainnet and Testnet chains (the Oasis Paratimes)
-=======
 - Removed Cronos mainnet beta from `is_legacy` [1246](https://github.com/gakonst/ethers-rs/pull/1246)
->>>>>>> f5efbbb8
 - Fix RLP decoding of `from` field for `Eip1559TransactionRequest` and
   `Eip2930TransactionRequest`, remove `Eip1559TransactionRequest` `sighash`
   method [1180](https://github.com/gakonst/ethers-rs/pull/1180)
