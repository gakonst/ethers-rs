# Changelog

## ethers-core

### Unreleased

<<<<<<< HEAD
- Add `Unit8` helper type [#1639](https://github.com/gakonst/ethers-rs/pull/1639)
- Add `evm.deployedBytecode.immutableReferences` output selector [#1523](https://github.com/gakonst/ethers-rs/pull/1523)
- Added `get_erc1155_token_transfer_events` function for etherscan client [#1503](https://github.com/gakonst/ethers-rs/pull/1503)
- Add support for Geth `debug_traceTransaction` [#1469](https://github.com/gakonst/ethers-rs/pull/1469)
- Use correct, new transaction type for `typool_content` RPC endpoint [#1501](https://github.com/gakonst/ethers-rs/pull/1501)
- Fix the default config for generated `BuildInfo` [#1458](https://github.com/gakonst/ethers-rs/pull/1458)
- Allow configuration of the output directory of the generated `BuildInfo` [#1433](https://github.com/gakonst/ethers-rs/pull/1433)
- capture unknown fields in `Block` and `Transaction` type via new `OtherFields` type [#1423](https://github.com/gakonst/ethers-rs/pull/1423)
- Methods like `set_to()` from `TypedTransaction` can be chained
- Use H64 for Block Nonce [#1396](https://github.com/gakonst/ethers-rs/pull/1396)
- Add `as_*_mut` methods on `TypedTransaction`
  [#1310](https://github.com/gakonst/ethers-rs/pull/1310)
- AWS EIP712 data signing no longer signs with EIP155
- Added Cronos testnet to etherscan options [1276](https://github.com/gakonst/ethers-rs/pull/1276)
- Fix parsing of a pending block
  [1272](https://github.com/gakonst/ethers-rs/pull/1272)
- Removed Cronos mainnet beta from `is_legacy` [1246](https://github.com/gakonst/ethers-rs/pull/1246)
- Fix RLP decoding of `from` field for `Eip1559TransactionRequest` and
  `Eip2930TransactionRequest`, remove `Eip1559TransactionRequest` `sighash`
  method [1180](https://github.com/gakonst/ethers-rs/pull/1180)
- Fix RLP encoding of absent access list in `Transaction` [1137](https://github.com/gakonst/ethers-rs/pull/1137)
- Pass compilation time as additional argument to `Reporter::on_solc_success` [1098](https://github.com/gakonst/ethers-rs/pull/1098)
- Fix aws signer bug which maps un-normalized signature to error if no normalization occurs (in `aws::utils::decode_signature`)
- Implement signed transaction RLP decoding [#1096](https://github.com/gakonst/ethers-rs/pull/1096)
- `Transaction::from` will default to `Address::zero()`. Add `recover_from` and
  `recover_from_mut` methods for recovering the sender from signature, and also
  setting the same on tx [1075](https://github.com/gakonst/ethers-rs/pull/1075).
- Add Etherscan account API endpoints [939](https://github.com/gakonst/ethers-rs/pull/939)
- Add FTM Mainet and testnet to parse method "try_from" from Chain.rs and add cronos mainet and testnet to "from_str"
- Add FTM mainnet and testnet Multicall addresses [927](https://github.com/gakonst/ethers-rs/pull/927)
- Add Cronos mainnet beta and testnet to the list of known chains
  [926](https://github.com/gakonst/ethers-rs/pull/926)
- `Chain::to_string` will return the same chain name as `Chain::from_str`
- Add `eth_syncing` [848](https://github.com/gakonst/ethers-rs/pull/848)
- Fix overflow and possible divide-by-zero in `estimate_priority_fee`
- Add BSC mainnet and testnet to the list of known chains
  [831](https://github.com/gakonst/ethers-rs/pull/831)
- Returns error on invalid type conversion instead of panicking
  [691](https://github.com/gakonst/ethers-rs/pull/691/files)
- Change types mapping for solidity `bytes` to rust `ethers::core::Bytes` and
  solidity `uint8[]` to rust `Vec<u8>`.
  [613](https://github.com/gakonst/ethers-rs/pull/613)
- Fix `format_units` to return a `String` of representing a decimal point float
  such that the decimal places don't get truncated.
  [597](https://github.com/gakonst/ethers-rs/pull/597)
- Implement hex display format for `ethers::core::Bytes`
  [#624](https://github.com/gakonst/ethers-rs/pull/624).
- Fix `fee_history` to first try with `block_count` encoded as a hex `QUANTITY`.
  [#668](https://github.com/gakonst/ethers-rs/pull/668)
- Fix `fill_transaction` to set nonces in transactions, if the sender is known
  and no nonce is specified
- Move `fill_transaction` implementation to the provider, to allow middleware
  to properly override its behavior.
- Add informational messages to solc installation and compilation.
- Significantly refactor `MultiAbigen` module generation. Now allows for lib
  generation, and does not make unnecessary disk writes.
  [#854](https://github.com/gakonst/ethers-rs/pull/852)
- Refactor `ethers-contract-abigen` to use `eyre` instead of `anyhow` via
  [#858](https://github.com/gakonst/ethers-rs/pull/858)
- Add `Deployer.send_with_receipt -> Result<(Contract, Receipt), Error>`
  so that the receipt can be returned to the called when deploying
  a contract [#865](https://github.com/gakonst/ethers-rs/pull/865)
- Add Arbitrum mainnet and testnet to the list of known chains
- Add ENS avatar and TXT records resolution
  [#889](https://github.com/gakonst/ethers-rs/pull/889)
- Do not override gas limits provided by an outer middleware when including an EIP-2930 access list
  [#901](https://github.com/gakonst/ethers-rs/pull/901)
- Add a getter to `ProjectCompileOutput` that returns a mapping of compiler
  versions to a vector of name + contract struct tuples
  [#908](https://github.com/gakonst/ethers-rs/pull/908)
- Add Yul compilation [994](https://github.com/gakonst/ethers-rs/pull/994)
- Enforce commutativity of ENS reverse resolution
  [#996](https://github.com/gakonst/ethers-rs/pull/996)
- Add `TransactionReceipt::to` and `TransactionReceipt::from`
  [#1184](https://github.com/gakonst/ethers-rs/pull/1184)
- Add `From<H160>` and From<Vec<H160>> traits to `ValueOrArray<H160>` [#1199](https://github.com/gakonst/ethers-rs/pull/1200)
- Fix handling of Websocket connection errors [#1287](https://github.com/gakonst/ethers-rs/pull/1287)
- Add Arithmetic Shift Right operation for I256 [#1323](https://github.com/gakonst/ethers-rs/issues/1323)
- [#1535](https://github.com/gakonst/ethers-rs/pull/1535) Add support to Aurora and Aurora testnet networks.
- [#1632](https://github.com/gakonst/ethers-rs/pull/1632) Re-export `H32` from `ethabi`.
- [#1634](https://github.com/gakonst/ethers-rs/pull/1634) Derive missing `Clone`, `Copy` and `Debug` impls in ethers-etherscan.
- [#1451](https://github.com/gakonst/ethers-rs/issues/1451) Add Arithemtic Shift Left operation for I256 

=======
-   Add comment about safety of u8 -> u64 cast in `ethers_core::types::Signature`
-   Stop defaulting to the `"latest"` block in `eth_estimateGas` params [#1657](https://github.com/gakonst/ethers-rs/pull/1657)
-   Fix geth trace types for debug_traceTransaction rpc
-   Fix RLP decoding of legacy `Transaction`
-   Fix RLP encoding of `TransactionReceipt` [#1661](https://github.com/gakonst/ethers-rs/pull/1661)
-   Add `Unit8` helper type [#1639](https://github.com/gakonst/ethers-rs/pull/1639)
-   Add `evm.deployedBytecode.immutableReferences` output selector [#1523](https://github.com/gakonst/ethers-rs/pull/1523)
-   Added `get_erc1155_token_transfer_events` function for etherscan client [#1503](https://github.com/gakonst/ethers-rs/pull/1503)
-   Add support for Geth `debug_traceTransaction` [#1469](https://github.com/gakonst/ethers-rs/pull/1469)
-   Use correct, new transaction type for `typool_content` RPC endpoint [#1501](https://github.com/gakonst/ethers-rs/pull/1501)
-   Fix the default config for generated `BuildInfo` [#1458](https://github.com/gakonst/ethers-rs/pull/1458)
-   Allow configuration of the output directory of the generated `BuildInfo` [#1433](https://github.com/gakonst/ethers-rs/pull/1433)
-   capture unknown fields in `Block` and `Transaction` type via new `OtherFields` type [#1423](https://github.com/gakonst/ethers-rs/pull/1423)
-   Methods like `set_to()` from `TypedTransaction` can be chained
-   Use H64 for Block Nonce [#1396](https://github.com/gakonst/ethers-rs/pull/1396)
-   Add `as_*_mut` methods on `TypedTransaction`
    [#1310](https://github.com/gakonst/ethers-rs/pull/1310)
-   AWS EIP712 data signing no longer signs with EIP155
-   Added Cronos testnet to etherscan options [1276](https://github.com/gakonst/ethers-rs/pull/1276)
-   Fix parsing of a pending block
    [1272](https://github.com/gakonst/ethers-rs/pull/1272)
-   Removed Cronos mainnet beta from `is_legacy` [1246](https://github.com/gakonst/ethers-rs/pull/1246)
-   Fix RLP decoding of `from` field for `Eip1559TransactionRequest` and
    `Eip2930TransactionRequest`, remove `Eip1559TransactionRequest` `sighash`
    method [1180](https://github.com/gakonst/ethers-rs/pull/1180)
-   Fix RLP encoding of absent access list in `Transaction` [1137](https://github.com/gakonst/ethers-rs/pull/1137)
-   Pass compilation time as additional argument to `Reporter::on_solc_success` [1098](https://github.com/gakonst/ethers-rs/pull/1098)
-   Fix aws signer bug which maps un-normalized signature to error if no normalization occurs (in `aws::utils::decode_signature`)
-   Implement signed transaction RLP decoding [#1096](https://github.com/gakonst/ethers-rs/pull/1096)
-   `Transaction::from` will default to `Address::zero()`. Add `recover_from` and
    `recover_from_mut` methods for recovering the sender from signature, and also
    setting the same on tx [1075](https://github.com/gakonst/ethers-rs/pull/1075).
-   Add Etherscan account API endpoints [939](https://github.com/gakonst/ethers-rs/pull/939)
-   Add FTM Mainet and testnet to parse method "try_from" from Chain.rs and add cronos mainet and testnet to "from_str"
-   Add FTM mainnet and testnet Multicall addresses [927](https://github.com/gakonst/ethers-rs/pull/927)
-   Add Cronos mainnet beta and testnet to the list of known chains
    [926](https://github.com/gakonst/ethers-rs/pull/926)
-   `Chain::to_string` will return the same chain name as `Chain::from_str`
-   Add `eth_syncing` [848](https://github.com/gakonst/ethers-rs/pull/848)
-   Fix overflow and possible divide-by-zero in `estimate_priority_fee`
-   Add BSC mainnet and testnet to the list of known chains
    [831](https://github.com/gakonst/ethers-rs/pull/831)
-   Returns error on invalid type conversion instead of panicking
    [691](https://github.com/gakonst/ethers-rs/pull/691/files)
-   Change types mapping for solidity `bytes` to rust `ethers::core::Bytes` and
    solidity `uint8[]` to rust `Vec<u8>`.
    [613](https://github.com/gakonst/ethers-rs/pull/613)
-   Fix `format_units` to return a `String` of representing a decimal point float
    such that the decimal places don't get truncated.
    [597](https://github.com/gakonst/ethers-rs/pull/597)
-   Implement hex display format for `ethers::core::Bytes`
    [#624](https://github.com/gakonst/ethers-rs/pull/624).
-   Fix `fee_history` to first try with `block_count` encoded as a hex `QUANTITY`.
    [#668](https://github.com/gakonst/ethers-rs/pull/668)
-   Fix `fill_transaction` to set nonces in transactions, if the sender is known
    and no nonce is specified
-   Move `fill_transaction` implementation to the provider, to allow middleware
    to properly override its behavior.
-   Add informational messages to solc installation and compilation.
-   Significantly refactor `MultiAbigen` module generation. Now allows for lib
    generation, and does not make unnecessary disk writes.
    [#854](https://github.com/gakonst/ethers-rs/pull/852)
-   Refactor `ethers-contract-abigen` to use `eyre` instead of `anyhow` via
    [#858](https://github.com/gakonst/ethers-rs/pull/858)
-   Add `Deployer.send_with_receipt -> Result<(Contract, Receipt), Error>`
    so that the receipt can be returned to the called when deploying
    a contract [#865](https://github.com/gakonst/ethers-rs/pull/865)
-   Add Arbitrum mainnet and testnet to the list of known chains
-   Add ENS avatar and TXT records resolution
    [#889](https://github.com/gakonst/ethers-rs/pull/889)
-   Do not override gas limits provided by an outer middleware when including an EIP-2930 access list
    [#901](https://github.com/gakonst/ethers-rs/pull/901)
-   Add a getter to `ProjectCompileOutput` that returns a mapping of compiler
    versions to a vector of name + contract struct tuples
    [#908](https://github.com/gakonst/ethers-rs/pull/908)
-   Add Yul compilation [994](https://github.com/gakonst/ethers-rs/pull/994)
-   Enforce commutativity of ENS reverse resolution
    [#996](https://github.com/gakonst/ethers-rs/pull/996)
-   Add `TransactionReceipt::to` and `TransactionReceipt::from`
    [#1184](https://github.com/gakonst/ethers-rs/pull/1184)
-   Add `From<H160>` and From<Vec<H160>> traits to `ValueOrArray<H160>` [#1199](https://github.com/gakonst/ethers-rs/pull/1200)
-   Fix handling of Websocket connection errors [#1287](https://github.com/gakonst/ethers-rs/pull/1287)
-   Add Arithmetic Shift Right operation for I256 [#1323](https://github.com/gakonst/ethers-rs/issues/1323)
-   [#1535](https://github.com/gakonst/ethers-rs/pull/1535) Add support to Aurora and Aurora testnet networks.
-   [#1632](https://github.com/gakonst/ethers-rs/pull/1632) Re-export `H32` from `ethabi`.
-   [#1634](https://github.com/gakonst/ethers-rs/pull/1634) Derive missing `Clone`, `Copy` and `Debug` impls in ethers-etherscan.
-   Bytes debug format now displays hex literals [#1658](https://github.com/gakonst/ethers-rs/pull/1658)
>>>>>>> 454449b0

## ethers-contract-abigen

### Unreleased

-   Use corresponding rust structs for event fields if they're solidity structs [#1674](https://github.com/gakonst/ethers-rs/pull/1674)
-   Add `ContractFilter` to filter contracts in `MultiAbigen` [#1564](https://github.com/gakonst/ethers-rs/pull/1564)
-   generate error bindings for custom errors [#1549](https://github.com/gakonst/ethers-rs/pull/1549)
-   Support overloaded events
    [#1233](https://github.com/gakonst/ethers-rs/pull/1233)
-   Relax Clone requirements when Arc<Middleware> is used
    [#1183](https://github.com/gakonst/ethers-rs/pull/1183)
-   Generate a deploy function if bytecode is provided in the abigen! input (json artifact)
    [#1030](https://github.com/gakonst/ethers-rs/pull/1030).
-   Generate correct bindings of struct's field names that are reserved words
    [#989](https://github.com/gakonst/ethers-rs/pull/989).
-   Generate correct binding module names that are reserved words
    [#1498](https://github.com/gakonst/ethers-rs/pull/1498). Note: this changes
    generated module names to snake case. For example, `MyContract` is now
    `my_contract` rather than `mycontract_mod`.
-   The `Cargo.toml` generated by bindings now includes the `abigen` feature on
    ethers. [#1508](https://github.com/gakonst/ethers-rs/pull/1508)
-   More descriptive contract deserialization errors.
    [#1633](https://github.com/gakonst/ethers-rs/pull/1633)

### 0.6.0

-   Add `MultiAbigen` to generate a series of contract bindings that can be kept in the repo
    [#724](https://github.com/gakonst/ethers-rs/pull/724).
-   Add provided `event_derives` to call and event enums as well
    [#721](https://github.com/gakonst/ethers-rs/pull/721).
-   Implement snowtrace and polygonscan on par with the etherscan integration
    [#666](https://github.com/gakonst/ethers-rs/pull/666).

## ethers-solc

### Unreleased

-   Add `OutputContext` to `ArtifactOutput` trait
    [#1621](https://github.com/gakonst/ethers-rs/pull/1621)
-   On windows all paths in the `ProjectCompilerOutput` are now slashed by default
    [#1540](https://github.com/gakonst/ethers-rs/pull/1540)
-   `ArtifactOutput::write_extras` now takes the `Artifacts` directly
    [#1491](https://github.com/gakonst/ethers-rs/pull/1491)
-   Make `ethers-solc` optional dependency of `ethers`, needs `ethers-solc` feature to activate
    [#1463](https://github.com/gakonst/ethers-rs/pull/1463)
-   Add `rawMetadata:String` field to configurable contract output
    [#1365](https://github.com/gakonst/ethers-rs/pull/1365)
-   Use relative source paths and `solc --base-path`
    [#1317](https://github.com/gakonst/ethers-rs/pull/1317)
-   Save cache entry objects with relative paths
    [#1307](https://github.com/gakonst/ethers-rs/pull/1307)
-   Bundle svm, svm-builds and sha2 dependencies in new `svm-solc` feature
    [#1071](https://github.com/gakonst/ethers-rs/pull/1071)
-   Emit artifact files for source files without any ContractDefinition
    [#1296](https://github.com/gakonst/ethers-rs/pull/1296)
-   Wrap `ethabi::Contract` into new type `LosslessAbi` and `abi: Option<Abi>` with `abi: Option<LosslessAbi>` in `ConfigurableContractArtifact`
    [#952](https://github.com/gakonst/ethers-rs/pull/952)
-   Let `Project` take ownership of `ArtifactOutput` and change trait interface
    [#907](https://github.com/gakonst/ethers-rs/pull/907)
-   Total revamp of the `Project::compile` pipeline
    [#802](https://github.com/gakonst/ethers-rs/pull/802)
    -   Support multiple versions of compiled contracts
    -   Breaking: deprecate hardhat cache file compatibility, cache file now tracks artifact paths and their versions
-   Fix flatten replacement target location
    [#846](https://github.com/gakonst/ethers-rs/pull/846)
-   Fix duplicate files during flattening
    [#813](https://github.com/gakonst/ethers-rs/pull/813)
-   Add ability to flatten file imports
    [#774](https://github.com/gakonst/ethers-rs/pull/774)
-   Add dependency graph and resolve all imported libraryfiles
    [#750](https://github.com/gakonst/ethers-rs/pull/750)
-   `Remapping::find_many` does not return a `Result` anymore
    [#707](https://github.com/gakonst/ethers-rs/pull/707)
-   Add support for hardhat artifacts
    [#677](https://github.com/gakonst/ethers-rs/pull/677)
-   Add more utility functions to the `Artifact` trait
    [#673](https://github.com/gakonst/ethers-rs/pull/673)
-   Return cached artifacts from project `compile` when the cache only contains
    some files
-   Add support for library linking and make `Bytecode`'s `object` filed an
    `enum BytecodeObject` [#656](https://github.com/gakonst/ethers-rs/pull/656).
-   Nit: remove accidentally doubled double-quotes in an error message
-   Fix when compiler-out metadata is empty and there's no internalType [#1182](https://github.com/gakonst/ethers-rs/pull/1182)
-   Add basic `solc` model checker options.
    [#1258](https://github.com/gakonst/ethers-rs/pull/1258)

### 0.6.0

-   add `EthAbiCodec` proc macro to derive `AbiEncode` `AbiDecode` implementation
    [#704](https://github.com/gakonst/ethers-rs/pull/704)
-   move `AbiEncode` `AbiDecode` trait to ethers-core and implement for core types
    [#531](https://github.com/gakonst/ethers-rs/pull/531)
-   Add EIP-712 `sign_typed_data` signer method; add ethers-core type `Eip712`
    trait and derive macro in ethers-derive-eip712
    [#481](https://github.com/gakonst/ethers-rs/pull/481)

### 0.5.3

-   Allow configuring the optimizer & passing arbitrary arguments to solc
    [#427](https://github.com/gakonst/ethers-rs/pull/427)
-   Decimal support for `ethers_core::utils::parse_units`
    [#463](https://github.com/gakonst/ethers-rs/pull/463)
-   Fixed Wei unit calculation in `Units`
    [#460](https://github.com/gakonst/ethers-rs/pull/460)
-   Add `ethers_core::utils::get_create2_address_from_hash`
    [#444](https://github.com/gakonst/ethers-rs/pull/444)
-   Bumped ethabi to 0.15.0 and fixing breaking changes
    [#469](https://github.com/gakonst/ethers-rs/pull/469),
    [#448](https://github.com/gakonst/ethers-rs/pull/448),
    [#445](https://github.com/gakonst/ethers-rs/pull/445)

### 0.5.2

-   Correctly RLP Encode transactions as received from the mempool
    ([#415](https://github.com/gakonst/ethers-rs/pull/415))

## ethers-providers

### Unreleased

-   Return String for net version
    [1376](https://github.com/gakonst/ethers-rs/pull/1376)
-   Stream of paginated logs that load logs in small pages
    [1285](https://github.com/gakonst/ethers-rs/pull/1285)
-   Load previous logs before subscribing to new logs in case fromBlock is set
    [1264](https://github.com/gakonst/ethers-rs/pull/1264)
-   Add retries to the pending transaction future
    [1221](https://github.com/gakonst/ethers-rs/pull/1221)
-   Add support for basic and bearer authentication in http and non-wasm websockets.
    [829](https://github.com/gakonst/ethers-rs/pull/829)
-   Export `ethers_providers::IpcError` and `ethers_providers::QuorumError`
    [1012](https://github.com/gakonst/ethers-rs/pull/1012)

### 0.6.0

-   re-export error types for `Http` and `Ws` providers in
    [#570](https://github.com/gakonst/ethers-rs/pull/570)
-   add a method on the `Middleware` to broadcast a tx with a series of escalating
    gas prices via [#566](https://github.com/gakonst/ethers-rs/pull/566)
-   Remove unnecessary `Serialize` constraint to `R` (the Response type) in the
    `request` method of `JsonRpcClient`.
-   Fix `http Provider` data race when generating new request `id`s.
-   Add support for `net_version` RPC method.
    [595](https://github.com/gakonst/ethers-rs/pull/595)
-   Add support for `evm_snapshot` and `evm_revert` dev RPC methods.
    [640](https://github.com/gakonst/ethers-rs/pull/640)

### 0.5.3

-   Expose `ens` module [#435](https://github.com/gakonst/ethers-rs/pull/435)
-   Add `eth_getProof` [#459](https://github.com/gakonst/ethers-rs/pull/459)

### 0.5.2

-   Set resolved ENS name during gas estimation
    ([1e5a9e](https://github.com/gakonst/ethers-rs/commit/1e5a9efb3c678eecd43d5c341b4932da35445831))

## ethers-signers

### Unreleased

-   `eth-keystore-rs` crate updated. Allow an optional name for the to-be-generated
    keystore file [#910](https://github.com/gakonst/ethers-rs/pull/910)

### 0.6.0

-   `LocalWallet::new_keystore` now returns a tuple `(LocalWallet, String)`
    instead of `LocalWallet`, where the string represents the UUID of the newly
    created encrypted JSON keystore. The JSON keystore is stored as a file
    `/dir/uuid`. The issue [#557](https://github.com/gakonst/ethers-rs/issues/557)
    is addressed [#559](https://github.com/gakonst/ethers-rs/pull/559)

## ethers-contract

### Unreleased

-   Add abigen to default features
    [#1684](https://github.com/gakonst/ethers-rs/pull/1684)
-   Add extra Multicall helper methods
    [#1666](https://github.com/gakonst/ethers-rs/pull/1666)
-   Update Multicall to Multicall3
    [#1584](https://github.com/gakonst/ethers-rs/pull/1584)
-   Add `Event::stream_with_meta` and `Event::subscribe_with_meta`
    [#1483](https://github.com/gakonst/ethers-rs/pull/1483)
-   Added tx builder methods to `ContractFactory`
    [#1289](https://github.com/gakonst/ethers-rs/pull/1289)
-   Relax Clone requirements when Arc<Middleware> is used
    [#1183](https://github.com/gakonst/ethers-rs/pull/1183)
-   Add `EventStream::select` to combine streams with different event types
    [#725](https://github.com/gakonst/ethers-rs/pull/725)
-   Substitute output tuples with rust struct types for function calls
    [#664](https://github.com/gakonst/ethers-rs/pull/664)
-   Add AbiType implementation during EthAbiType expansion
    [#647](https://github.com/gakonst/ethers-rs/pull/647)
-   fix Etherscan conditional HTTP support
    [#632](https://github.com/gakonst/ethers-rs/pull/632)
-   use `CARGO_MANIFEST_DIR` as root for relative paths in abigen
    [#631](https://github.com/gakonst/ethers-rs/pull/631)

### 0.6.0

-   Provide a way to opt out of networking support in abigen proc macro with
    `abigen-offline` feature [#580](https://github.com/gakonst/ethers-rs/pull/580)
-   Add `.call()` method to `Deployer` for performing dry runs of contract
    deployments. [#554](https://github.com/gakonst/ethers-rs/pull/554)
-   Improve error message from failure in `ethers_contract_abigen::Source::parse`
    [#552](https://github.com/gakonst/ethers-rs/pull/552)
-   use enumerated aliases for overloaded functions
    [#545](https://github.com/gakonst/ethers-rs/pull/545)
-   add `EthCall` trait and derive macro which generates matching structs for
    contract calls [#517](https://github.com/gakonst/ethers-rs/pull/517)
-   Use rust types as contract function inputs for human readable abi
    [#482](https://github.com/gakonst/ethers-rs/pull/482)
-   `abigen!` now generates `Display` for all events using the new `EthDisplay`
    macro [#513](https://github.com/gakonst/ethers-rs/pull/513)
-   `abigen!` now supports overloaded functions natively
    [#501](https://github.com/gakonst/ethers-rs/pull/501)
-   `abigen!` now supports multiple contracts
    [#498](https://github.com/gakonst/ethers-rs/pull/498)

### Unreleased

### 0.5.3

-   (De)Tokenize structs and events with only a single field as `Token:Tuple`
    ([#417](https://github.com/gakonst/ethers-rs/pull/417))

## ethers-middleware

### Unreleased

-   Relax Clone requirements when Arc<Middleware> is used
    [#1183](https://github.com/gakonst/ethers-rs/pull/1183)
-   Ensure a consistent chain ID between a Signer and Provider in SignerMiddleware
    [#1095](https://gakonst/ethers-rs/pull/1095)
-   Add BlockNative gas oracle [#1175](https://github.com/gakonst/ethers-rs/pull/1175)

### 0.6.0

-   add the missing constructor for `Timelag` middleware via
    [#568](https://github.com/gakonst/ethers-rs/pull/568)
-   Removes GasNow as a gas price oracle
    [#508](https://github.com/gakonst/ethers-rs/pull/508)
-   add initialize_nonce public function to initialize NonceMiddleManager

### 0.5.3

-   Added Time Lagged middleware
    [#457](https://github.com/gakonst/ethers-rs/pull/457)<|MERGE_RESOLUTION|>--- conflicted
+++ resolved
@@ -4,91 +4,6 @@
 
 ### Unreleased
 
-<<<<<<< HEAD
-- Add `Unit8` helper type [#1639](https://github.com/gakonst/ethers-rs/pull/1639)
-- Add `evm.deployedBytecode.immutableReferences` output selector [#1523](https://github.com/gakonst/ethers-rs/pull/1523)
-- Added `get_erc1155_token_transfer_events` function for etherscan client [#1503](https://github.com/gakonst/ethers-rs/pull/1503)
-- Add support for Geth `debug_traceTransaction` [#1469](https://github.com/gakonst/ethers-rs/pull/1469)
-- Use correct, new transaction type for `typool_content` RPC endpoint [#1501](https://github.com/gakonst/ethers-rs/pull/1501)
-- Fix the default config for generated `BuildInfo` [#1458](https://github.com/gakonst/ethers-rs/pull/1458)
-- Allow configuration of the output directory of the generated `BuildInfo` [#1433](https://github.com/gakonst/ethers-rs/pull/1433)
-- capture unknown fields in `Block` and `Transaction` type via new `OtherFields` type [#1423](https://github.com/gakonst/ethers-rs/pull/1423)
-- Methods like `set_to()` from `TypedTransaction` can be chained
-- Use H64 for Block Nonce [#1396](https://github.com/gakonst/ethers-rs/pull/1396)
-- Add `as_*_mut` methods on `TypedTransaction`
-  [#1310](https://github.com/gakonst/ethers-rs/pull/1310)
-- AWS EIP712 data signing no longer signs with EIP155
-- Added Cronos testnet to etherscan options [1276](https://github.com/gakonst/ethers-rs/pull/1276)
-- Fix parsing of a pending block
-  [1272](https://github.com/gakonst/ethers-rs/pull/1272)
-- Removed Cronos mainnet beta from `is_legacy` [1246](https://github.com/gakonst/ethers-rs/pull/1246)
-- Fix RLP decoding of `from` field for `Eip1559TransactionRequest` and
-  `Eip2930TransactionRequest`, remove `Eip1559TransactionRequest` `sighash`
-  method [1180](https://github.com/gakonst/ethers-rs/pull/1180)
-- Fix RLP encoding of absent access list in `Transaction` [1137](https://github.com/gakonst/ethers-rs/pull/1137)
-- Pass compilation time as additional argument to `Reporter::on_solc_success` [1098](https://github.com/gakonst/ethers-rs/pull/1098)
-- Fix aws signer bug which maps un-normalized signature to error if no normalization occurs (in `aws::utils::decode_signature`)
-- Implement signed transaction RLP decoding [#1096](https://github.com/gakonst/ethers-rs/pull/1096)
-- `Transaction::from` will default to `Address::zero()`. Add `recover_from` and
-  `recover_from_mut` methods for recovering the sender from signature, and also
-  setting the same on tx [1075](https://github.com/gakonst/ethers-rs/pull/1075).
-- Add Etherscan account API endpoints [939](https://github.com/gakonst/ethers-rs/pull/939)
-- Add FTM Mainet and testnet to parse method "try_from" from Chain.rs and add cronos mainet and testnet to "from_str"
-- Add FTM mainnet and testnet Multicall addresses [927](https://github.com/gakonst/ethers-rs/pull/927)
-- Add Cronos mainnet beta and testnet to the list of known chains
-  [926](https://github.com/gakonst/ethers-rs/pull/926)
-- `Chain::to_string` will return the same chain name as `Chain::from_str`
-- Add `eth_syncing` [848](https://github.com/gakonst/ethers-rs/pull/848)
-- Fix overflow and possible divide-by-zero in `estimate_priority_fee`
-- Add BSC mainnet and testnet to the list of known chains
-  [831](https://github.com/gakonst/ethers-rs/pull/831)
-- Returns error on invalid type conversion instead of panicking
-  [691](https://github.com/gakonst/ethers-rs/pull/691/files)
-- Change types mapping for solidity `bytes` to rust `ethers::core::Bytes` and
-  solidity `uint8[]` to rust `Vec<u8>`.
-  [613](https://github.com/gakonst/ethers-rs/pull/613)
-- Fix `format_units` to return a `String` of representing a decimal point float
-  such that the decimal places don't get truncated.
-  [597](https://github.com/gakonst/ethers-rs/pull/597)
-- Implement hex display format for `ethers::core::Bytes`
-  [#624](https://github.com/gakonst/ethers-rs/pull/624).
-- Fix `fee_history` to first try with `block_count` encoded as a hex `QUANTITY`.
-  [#668](https://github.com/gakonst/ethers-rs/pull/668)
-- Fix `fill_transaction` to set nonces in transactions, if the sender is known
-  and no nonce is specified
-- Move `fill_transaction` implementation to the provider, to allow middleware
-  to properly override its behavior.
-- Add informational messages to solc installation and compilation.
-- Significantly refactor `MultiAbigen` module generation. Now allows for lib
-  generation, and does not make unnecessary disk writes.
-  [#854](https://github.com/gakonst/ethers-rs/pull/852)
-- Refactor `ethers-contract-abigen` to use `eyre` instead of `anyhow` via
-  [#858](https://github.com/gakonst/ethers-rs/pull/858)
-- Add `Deployer.send_with_receipt -> Result<(Contract, Receipt), Error>`
-  so that the receipt can be returned to the called when deploying
-  a contract [#865](https://github.com/gakonst/ethers-rs/pull/865)
-- Add Arbitrum mainnet and testnet to the list of known chains
-- Add ENS avatar and TXT records resolution
-  [#889](https://github.com/gakonst/ethers-rs/pull/889)
-- Do not override gas limits provided by an outer middleware when including an EIP-2930 access list
-  [#901](https://github.com/gakonst/ethers-rs/pull/901)
-- Add a getter to `ProjectCompileOutput` that returns a mapping of compiler
-  versions to a vector of name + contract struct tuples
-  [#908](https://github.com/gakonst/ethers-rs/pull/908)
-- Add Yul compilation [994](https://github.com/gakonst/ethers-rs/pull/994)
-- Enforce commutativity of ENS reverse resolution
-  [#996](https://github.com/gakonst/ethers-rs/pull/996)
-- Add `TransactionReceipt::to` and `TransactionReceipt::from`
-  [#1184](https://github.com/gakonst/ethers-rs/pull/1184)
-- Add `From<H160>` and From<Vec<H160>> traits to `ValueOrArray<H160>` [#1199](https://github.com/gakonst/ethers-rs/pull/1200)
-- Fix handling of Websocket connection errors [#1287](https://github.com/gakonst/ethers-rs/pull/1287)
-- Add Arithmetic Shift Right operation for I256 [#1323](https://github.com/gakonst/ethers-rs/issues/1323)
-- [#1535](https://github.com/gakonst/ethers-rs/pull/1535) Add support to Aurora and Aurora testnet networks.
-- [#1632](https://github.com/gakonst/ethers-rs/pull/1632) Re-export `H32` from `ethabi`.
-- [#1634](https://github.com/gakonst/ethers-rs/pull/1634) Derive missing `Clone`, `Copy` and `Debug` impls in ethers-etherscan.
-- [#1451](https://github.com/gakonst/ethers-rs/issues/1451) Add Arithemtic Shift Left operation for I256 
-
-=======
 -   Add comment about safety of u8 -> u64 cast in `ethers_core::types::Signature`
 -   Stop defaulting to the `"latest"` block in `eth_estimateGas` params [#1657](https://github.com/gakonst/ethers-rs/pull/1657)
 -   Fix geth trace types for debug_traceTransaction rpc
@@ -176,7 +91,7 @@
 -   [#1632](https://github.com/gakonst/ethers-rs/pull/1632) Re-export `H32` from `ethabi`.
 -   [#1634](https://github.com/gakonst/ethers-rs/pull/1634) Derive missing `Clone`, `Copy` and `Debug` impls in ethers-etherscan.
 -   Bytes debug format now displays hex literals [#1658](https://github.com/gakonst/ethers-rs/pull/1658)
->>>>>>> 454449b0
+- [#1451](https://github.com/gakonst/ethers-rs/issues/1451) Add Arithemtic Shift Left operation for I256 
 
 ## ethers-contract-abigen
 
