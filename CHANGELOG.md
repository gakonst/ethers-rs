# Changelog

## ethers-core

### Unreleased

<<<<<<< HEAD
-   An `Event` builder can be instantiated specifying the event filter type, without the need to instantiate a contract.
=======
>>>>>>> f3db04fc
-   Add 'ethers_core::types::OpCode' and use in 'ethers_core::types::VMOperation' [1857](https://github.com/gakonst/ethers-rs/issues/1857)
-   Remove rust_decimals dependency for ethers-core
-   Add support for numbers greater than 2^96 for `ethers_core::utils::parse_units` [#1822](https://github.com/gakonst/ethers-rs/issues/1822)
-   Add comment about safety of u8 -> u64 cast in `ethers_core::types::Signature`
-   Stop defaulting to the `"latest"` block in `eth_estimateGas` params [#1657](https://github.com/gakonst/ethers-rs/pull/1657)
-   Fix geth trace types for debug_traceTransaction rpc
-   Fix RLP decoding of legacy `Transaction`
-   Fix RLP encoding of `TransactionReceipt` [#1661](https://github.com/gakonst/ethers-rs/pull/1661)
-   Add `Unit8` helper type [#1639](https://github.com/gakonst/ethers-rs/pull/1639)
-   Add `evm.deployedBytecode.immutableReferences` output selector [#1523](https://github.com/gakonst/ethers-rs/pull/1523)
-   Added `get_erc1155_token_transfer_events` function for etherscan client [#1503](https://github.com/gakonst/ethers-rs/pull/1503)
-   Add support for Geth `debug_traceTransaction` [#1469](https://github.com/gakonst/ethers-rs/pull/1469)
-   Use correct, new transaction type for `typool_content` RPC endpoint [#1501](https://github.com/gakonst/ethers-rs/pull/1501)
-   Fix the default config for generated `BuildInfo` [#1458](https://github.com/gakonst/ethers-rs/pull/1458)
-   Allow configuration of the output directory of the generated `BuildInfo` [#1433](https://github.com/gakonst/ethers-rs/pull/1433)
-   capture unknown fields in `Block` and `Transaction` type via new `OtherFields` type [#1423](https://github.com/gakonst/ethers-rs/pull/1423)
-   Methods like `set_to()` from `TypedTransaction` can be chained
-   Use H64 for Block Nonce [#1396](https://github.com/gakonst/ethers-rs/pull/1396)
-   Add `as_*_mut` methods on `TypedTransaction`
    [#1310](https://github.com/gakonst/ethers-rs/pull/1310)
-   AWS EIP712 data signing no longer signs with EIP155
-   Added Cronos testnet to etherscan options [1276](https://github.com/gakonst/ethers-rs/pull/1276)
-   Fix parsing of a pending block
    [1272](https://github.com/gakonst/ethers-rs/pull/1272)
-   Removed Cronos mainnet beta from `is_legacy` [1246](https://github.com/gakonst/ethers-rs/pull/1246)
-   Fix RLP decoding of `from` field for `Eip1559TransactionRequest` and
    `Eip2930TransactionRequest`, remove `Eip1559TransactionRequest` `sighash`
    method [1180](https://github.com/gakonst/ethers-rs/pull/1180)
-   Fix RLP encoding of absent access list in `Transaction` [1137](https://github.com/gakonst/ethers-rs/pull/1137)
-   Pass compilation time as additional argument to `Reporter::on_solc_success` [1098](https://github.com/gakonst/ethers-rs/pull/1098)
-   Fix aws signer bug which maps un-normalized signature to error if no normalization occurs (in `aws::utils::decode_signature`)
-   Implement signed transaction RLP decoding [#1096](https://github.com/gakonst/ethers-rs/pull/1096)
-   `Transaction::from` will default to `Address::zero()`. Add `recover_from` and
    `recover_from_mut` methods for recovering the sender from signature, and also
    setting the same on tx [1075](https://github.com/gakonst/ethers-rs/pull/1075).
-   Add Etherscan account API endpoints [939](https://github.com/gakonst/ethers-rs/pull/939)
-   Add FTM Mainet and testnet to parse method "try_from" from Chain.rs and add cronos mainet and testnet to "from_str"
-   Add FTM mainnet and testnet Multicall addresses [927](https://github.com/gakonst/ethers-rs/pull/927)
-   Add Cronos mainnet beta and testnet to the list of known chains
    [926](https://github.com/gakonst/ethers-rs/pull/926)
-   `Chain::to_string` will return the same chain name as `Chain::from_str`
-   Add `eth_syncing` [848](https://github.com/gakonst/ethers-rs/pull/848)
-   Fix overflow and possible divide-by-zero in `estimate_priority_fee`
-   Add BSC mainnet and testnet to the list of known chains
    [831](https://github.com/gakonst/ethers-rs/pull/831)
-   Returns error on invalid type conversion instead of panicking
    [691](https://github.com/gakonst/ethers-rs/pull/691/files)
-   Change types mapping for solidity `bytes` to rust `ethers::core::Bytes` and
    solidity `uint8[]` to rust `Vec<u8>`.
    [613](https://github.com/gakonst/ethers-rs/pull/613)
-   Fix `format_units` to return a `String` of representing a decimal point float
    such that the decimal places don't get truncated.
    [597](https://github.com/gakonst/ethers-rs/pull/597)
-   Implement hex display format for `ethers::core::Bytes`
    [#624](https://github.com/gakonst/ethers-rs/pull/624).
-   Fix `fee_history` to first try with `block_count` encoded as a hex `QUANTITY`.
    [#668](https://github.com/gakonst/ethers-rs/pull/668)
-   Fix `fill_transaction` to set nonces in transactions, if the sender is known
    and no nonce is specified
-   Move `fill_transaction` implementation to the provider, to allow middleware
    to properly override its behavior.
-   Add informational messages to solc installation and compilation.
-   Significantly refactor `MultiAbigen` module generation. Now allows for lib
    generation, and does not make unnecessary disk writes.
    [#854](https://github.com/gakonst/ethers-rs/pull/852)
-   Refactor `ethers-contract-abigen` to use `eyre` instead of `anyhow` via
    [#858](https://github.com/gakonst/ethers-rs/pull/858)
-   Add `Deployer.send_with_receipt -> Result<(Contract, Receipt), Error>`
    so that the receipt can be returned to the called when deploying
    a contract [#865](https://github.com/gakonst/ethers-rs/pull/865)
-   Add Arbitrum mainnet and testnet to the list of known chains
-   Add ENS avatar and TXT records resolution
    [#889](https://github.com/gakonst/ethers-rs/pull/889)
-   Do not override gas limits provided by an outer middleware when including an EIP-2930 access list
    [#901](https://github.com/gakonst/ethers-rs/pull/901)
-   Add a getter to `ProjectCompileOutput` that returns a mapping of compiler
    versions to a vector of name + contract struct tuples
    [#908](https://github.com/gakonst/ethers-rs/pull/908)
-   Add Yul compilation [994](https://github.com/gakonst/ethers-rs/pull/994)
-   Enforce commutativity of ENS reverse resolution
    [#996](https://github.com/gakonst/ethers-rs/pull/996)
-   Add `TransactionReceipt::to` and `TransactionReceipt::from`
    [#1184](https://github.com/gakonst/ethers-rs/pull/1184)
-   Add `From<H160>` and From<Vec<H160>> traits to `ValueOrArray<H160>` [#1199](https://github.com/gakonst/ethers-rs/pull/1200)
-   Fix handling of Websocket connection errors [#1287](https://github.com/gakonst/ethers-rs/pull/1287)
-   Add Arithmetic Shift Right operation for I256 [#1323](https://github.com/gakonst/ethers-rs/issues/1323)
-   [#1535](https://github.com/gakonst/ethers-rs/pull/1535) Add support to Aurora and Aurora testnet networks.
-   [#1632](https://github.com/gakonst/ethers-rs/pull/1632) Re-export `H32` from `ethabi`.
-   [#1634](https://github.com/gakonst/ethers-rs/pull/1634) Derive missing `Clone`, `Copy` and `Debug` impls in ethers-etherscan.
-   Bytes debug format now displays hex literals [#1658](https://github.com/gakonst/ethers-rs/pull/1658)
-   [#1451](https://github.com/gakonst/ethers-rs/issues/1451) Add Arithmetic Shift Left operation for I256
-   [#1860](https://github.com/gakonst/ethers-rs/pull/1860) Update I256 type documentation calling out the inconsistency 
    between its right shift operator and standard library numeric types.
-   [#842](https://github.com/gakonst/ethers-rs/issues/842) Add support for I256 types in `parse_units` and `format_units`. 
    Added `twos_complement` function for I256.

## ethers-contract-abigen

### Unreleased
-   Fix Cargo.toml generation issue that could cause dependency conflicts [#1852](https://github.com/gakonst/ethers-rs/pull/1852)
-   Use corresponding rust structs for event fields if they're solidity structs [#1674](https://github.com/gakonst/ethers-rs/pull/1674)
-   Add `ContractFilter` to filter contracts in `MultiAbigen` [#1564](https://github.com/gakonst/ethers-rs/pull/1564)
-   generate error bindings for custom errors [#1549](https://github.com/gakonst/ethers-rs/pull/1549)
-   Support overloaded events
    [#1233](https://github.com/gakonst/ethers-rs/pull/1233)
-   Relax Clone requirements when Arc<Middleware> is used
    [#1183](https://github.com/gakonst/ethers-rs/pull/1183)
-   Generate a deploy function if bytecode is provided in the abigen! input (json artifact)
    [#1030](https://github.com/gakonst/ethers-rs/pull/1030).
-   Generate correct bindings of struct's field names that are reserved words
    [#989](https://github.com/gakonst/ethers-rs/pull/989).
-   Generate correct binding module names that are reserved words
    [#1498](https://github.com/gakonst/ethers-rs/pull/1498). Note: this changes
    generated module names to snake case. For example, `MyContract` is now
    `my_contract` rather than `mycontract_mod`.
-   The `Cargo.toml` generated by bindings now includes the `abigen` feature on
    ethers. [#1508](https://github.com/gakonst/ethers-rs/pull/1508)
-   More descriptive contract deserialization errors.
    [#1633](https://github.com/gakonst/ethers-rs/pull/1633)

### 0.6.0

-   Add `MultiAbigen` to generate a series of contract bindings that can be kept in the repo
    [#724](https://github.com/gakonst/ethers-rs/pull/724).
-   Add provided `event_derives` to call and event enums as well
    [#721](https://github.com/gakonst/ethers-rs/pull/721).
-   Implement snowtrace and polygonscan on par with the etherscan integration
    [#666](https://github.com/gakonst/ethers-rs/pull/666).

## ethers-solc

### Unreleased

-   Add `OutputContext` to `ArtifactOutput` trait
    [#1621](https://github.com/gakonst/ethers-rs/pull/1621)
-   On windows all paths in the `ProjectCompilerOutput` are now slashed by default
    [#1540](https://github.com/gakonst/ethers-rs/pull/1540)
-   `ArtifactOutput::write_extras` now takes the `Artifacts` directly
    [#1491](https://github.com/gakonst/ethers-rs/pull/1491)
-   Make `ethers-solc` optional dependency of `ethers`, needs `ethers-solc` feature to activate
    [#1463](https://github.com/gakonst/ethers-rs/pull/1463)
-   Add `rawMetadata:String` field to configurable contract output
    [#1365](https://github.com/gakonst/ethers-rs/pull/1365)
-   Use relative source paths and `solc --base-path`
    [#1317](https://github.com/gakonst/ethers-rs/pull/1317)
-   Save cache entry objects with relative paths
    [#1307](https://github.com/gakonst/ethers-rs/pull/1307)
-   Bundle svm, svm-builds and sha2 dependencies in new `svm-solc` feature
    [#1071](https://github.com/gakonst/ethers-rs/pull/1071)
-   Emit artifact files for source files without any ContractDefinition
    [#1296](https://github.com/gakonst/ethers-rs/pull/1296)
-   Wrap `ethabi::Contract` into new type `LosslessAbi` and `abi: Option<Abi>` with `abi: Option<LosslessAbi>` in `ConfigurableContractArtifact`
    [#952](https://github.com/gakonst/ethers-rs/pull/952)
-   Let `Project` take ownership of `ArtifactOutput` and change trait interface
    [#907](https://github.com/gakonst/ethers-rs/pull/907)
-   Total revamp of the `Project::compile` pipeline
    [#802](https://github.com/gakonst/ethers-rs/pull/802)
    -   Support multiple versions of compiled contracts
    -   Breaking: deprecate hardhat cache file compatibility, cache file now tracks artifact paths and their versions
-   Fix flatten replacement target location
    [#846](https://github.com/gakonst/ethers-rs/pull/846)
-   Fix duplicate files during flattening
    [#813](https://github.com/gakonst/ethers-rs/pull/813)
-   Add ability to flatten file imports
    [#774](https://github.com/gakonst/ethers-rs/pull/774)
-   Add dependency graph and resolve all imported libraryfiles
    [#750](https://github.com/gakonst/ethers-rs/pull/750)
-   `Remapping::find_many` does not return a `Result` anymore
    [#707](https://github.com/gakonst/ethers-rs/pull/707)
-   Add support for hardhat artifacts
    [#677](https://github.com/gakonst/ethers-rs/pull/677)
-   Add more utility functions to the `Artifact` trait
    [#673](https://github.com/gakonst/ethers-rs/pull/673)
-   Return cached artifacts from project `compile` when the cache only contains
    some files
-   Add support for library linking and make `Bytecode`'s `object` filed an
    `enum BytecodeObject` [#656](https://github.com/gakonst/ethers-rs/pull/656).
-   Nit: remove accidentally doubled double-quotes in an error message
-   Fix when compiler-out metadata is empty and there's no internalType [#1182](https://github.com/gakonst/ethers-rs/pull/1182)
-   Add basic `solc` model checker options.
    [#1258](https://github.com/gakonst/ethers-rs/pull/1258)

### 0.6.0

-   add `EthAbiCodec` proc macro to derive `AbiEncode` `AbiDecode` implementation
    [#704](https://github.com/gakonst/ethers-rs/pull/704)
-   move `AbiEncode` `AbiDecode` trait to ethers-core and implement for core types
    [#531](https://github.com/gakonst/ethers-rs/pull/531)
-   Add EIP-712 `sign_typed_data` signer method; add ethers-core type `Eip712`
    trait and derive macro in ethers-derive-eip712
    [#481](https://github.com/gakonst/ethers-rs/pull/481)

### 0.5.3

-   Allow configuring the optimizer & passing arbitrary arguments to solc
    [#427](https://github.com/gakonst/ethers-rs/pull/427)
-   Decimal support for `ethers_core::utils::parse_units`
    [#463](https://github.com/gakonst/ethers-rs/pull/463)
-   Fixed Wei unit calculation in `Units`
    [#460](https://github.com/gakonst/ethers-rs/pull/460)
-   Add `ethers_core::utils::get_create2_address_from_hash`
    [#444](https://github.com/gakonst/ethers-rs/pull/444)
-   Bumped ethabi to 0.15.0 and fixing breaking changes
    [#469](https://github.com/gakonst/ethers-rs/pull/469),
    [#448](https://github.com/gakonst/ethers-rs/pull/448),
    [#445](https://github.com/gakonst/ethers-rs/pull/445)

### 0.5.2

-   Correctly RLP Encode transactions as received from the mempool
    ([#415](https://github.com/gakonst/ethers-rs/pull/415))

## ethers-providers

### Unreleased

-   Return String for net version
    [1376](https://github.com/gakonst/ethers-rs/pull/1376)
-   Stream of paginated logs that load logs in small pages
    [1285](https://github.com/gakonst/ethers-rs/pull/1285)
-   Load previous logs before subscribing to new logs in case fromBlock is set
    [1264](https://github.com/gakonst/ethers-rs/pull/1264)
-   Add retries to the pending transaction future
    [1221](https://github.com/gakonst/ethers-rs/pull/1221)
-   Add support for basic and bearer authentication in http and non-wasm websockets.
    [829](https://github.com/gakonst/ethers-rs/pull/829)
-   Export `ethers_providers::IpcError` and `ethers_providers::QuorumError`
    [1012](https://github.com/gakonst/ethers-rs/pull/1012)

### 0.6.0

-   re-export error types for `Http` and `Ws` providers in
    [#570](https://github.com/gakonst/ethers-rs/pull/570)
-   add a method on the `Middleware` to broadcast a tx with a series of escalating
    gas prices via [#566](https://github.com/gakonst/ethers-rs/pull/566)
-   Remove unnecessary `Serialize` constraint to `R` (the Response type) in the
    `request` method of `JsonRpcClient`.
-   Fix `http Provider` data race when generating new request `id`s.
-   Add support for `net_version` RPC method.
    [595](https://github.com/gakonst/ethers-rs/pull/595)
-   Add support for `evm_snapshot` and `evm_revert` dev RPC methods.
    [640](https://github.com/gakonst/ethers-rs/pull/640)

### 0.5.3

-   Expose `ens` module [#435](https://github.com/gakonst/ethers-rs/pull/435)
-   Add `eth_getProof` [#459](https://github.com/gakonst/ethers-rs/pull/459)

### 0.5.2

-   Set resolved ENS name during gas estimation
    ([1e5a9e](https://github.com/gakonst/ethers-rs/commit/1e5a9efb3c678eecd43d5c341b4932da35445831))

## ethers-signers

### Unreleased

-   `eth-keystore-rs` crate updated. Allow an optional name for the to-be-generated
    keystore file [#910](https://github.com/gakonst/ethers-rs/pull/910)

### 0.6.0

-   `LocalWallet::new_keystore` now returns a tuple `(LocalWallet, String)`
    instead of `LocalWallet`, where the string represents the UUID of the newly
    created encrypted JSON keystore. The JSON keystore is stored as a file
    `/dir/uuid`. The issue [#557](https://github.com/gakonst/ethers-rs/issues/557)
    is addressed [#559](https://github.com/gakonst/ethers-rs/pull/559)

## ethers-contract

### Unreleased

-   Add abigen to default features
    [#1684](https://github.com/gakonst/ethers-rs/pull/1684)
-   Add extra Multicall helper methods
    [#1666](https://github.com/gakonst/ethers-rs/pull/1666)
-   Update Multicall to Multicall3
    [#1584](https://github.com/gakonst/ethers-rs/pull/1584)
-   Add `Event::stream_with_meta` and `Event::subscribe_with_meta`
    [#1483](https://github.com/gakonst/ethers-rs/pull/1483)
-   Added tx builder methods to `ContractFactory`
    [#1289](https://github.com/gakonst/ethers-rs/pull/1289)
-   Relax Clone requirements when Arc<Middleware> is used
    [#1183](https://github.com/gakonst/ethers-rs/pull/1183)
-   Add `EventStream::select` to combine streams with different event types
    [#725](https://github.com/gakonst/ethers-rs/pull/725)
-   Substitute output tuples with rust struct types for function calls
    [#664](https://github.com/gakonst/ethers-rs/pull/664)
-   Add AbiType implementation during EthAbiType expansion
    [#647](https://github.com/gakonst/ethers-rs/pull/647)
-   fix Etherscan conditional HTTP support
    [#632](https://github.com/gakonst/ethers-rs/pull/632)
-   use `CARGO_MANIFEST_DIR` as root for relative paths in abigen
    [#631](https://github.com/gakonst/ethers-rs/pull/631)

### 0.6.0

-   Provide a way to opt out of networking support in abigen proc macro with
    `abigen-offline` feature [#580](https://github.com/gakonst/ethers-rs/pull/580)
-   Add `.call()` method to `Deployer` for performing dry runs of contract
    deployments. [#554](https://github.com/gakonst/ethers-rs/pull/554)
-   Improve error message from failure in `ethers_contract_abigen::Source::parse`
    [#552](https://github.com/gakonst/ethers-rs/pull/552)
-   use enumerated aliases for overloaded functions
    [#545](https://github.com/gakonst/ethers-rs/pull/545)
-   add `EthCall` trait and derive macro which generates matching structs for
    contract calls [#517](https://github.com/gakonst/ethers-rs/pull/517)
-   Use rust types as contract function inputs for human readable abi
    [#482](https://github.com/gakonst/ethers-rs/pull/482)
-   `abigen!` now generates `Display` for all events using the new `EthDisplay`
    macro [#513](https://github.com/gakonst/ethers-rs/pull/513)
-   `abigen!` now supports overloaded functions natively
    [#501](https://github.com/gakonst/ethers-rs/pull/501)
-   `abigen!` now supports multiple contracts
    [#498](https://github.com/gakonst/ethers-rs/pull/498)

### Unreleased

### 0.5.3

-   (De)Tokenize structs and events with only a single field as `Token:Tuple`
    ([#417](https://github.com/gakonst/ethers-rs/pull/417))

## ethers-middleware

### Unreleased

-   Relax Clone requirements when Arc<Middleware> is used
    [#1183](https://github.com/gakonst/ethers-rs/pull/1183)
-   Ensure a consistent chain ID between a Signer and Provider in SignerMiddleware
    [#1095](https://gakonst/ethers-rs/pull/1095)
-   Add BlockNative gas oracle [#1175](https://github.com/gakonst/ethers-rs/pull/1175)

### 0.6.0

-   add the missing constructor for `Timelag` middleware via
    [#568](https://github.com/gakonst/ethers-rs/pull/568)
-   Removes GasNow as a gas price oracle
    [#508](https://github.com/gakonst/ethers-rs/pull/508)
-   add initialize_nonce public function to initialize NonceMiddleManager

### 0.5.3

-   Added Time Lagged middleware
    [#457](https://github.com/gakonst/ethers-rs/pull/457)<|MERGE_RESOLUTION|>--- conflicted
+++ resolved
@@ -4,10 +4,7 @@
 
 ### Unreleased
 
-<<<<<<< HEAD
 -   An `Event` builder can be instantiated specifying the event filter type, without the need to instantiate a contract.
-=======
->>>>>>> f3db04fc
 -   Add 'ethers_core::types::OpCode' and use in 'ethers_core::types::VMOperation' [1857](https://github.com/gakonst/ethers-rs/issues/1857)
 -   Remove rust_decimals dependency for ethers-core
 -   Add support for numbers greater than 2^96 for `ethers_core::utils::parse_units` [#1822](https://github.com/gakonst/ethers-rs/issues/1822)
