--- conflicted
+++ resolved
@@ -3,12 +3,9 @@
 ## ethers-core
 
 ### Unreleased
-<<<<<<< HEAD
-
+
+-
 - Fix typo in `RwClient` docs for `write_client` method.
-=======
--
->>>>>>> 91cd6ccc
 - Graceful handling of WebSocket transport errors [#1889](https://github.com/gakonst/ethers-rs/issues/1889) [#1815](https://github.com/gakonst/ethers-rs/issues/1815)
 - `MiddlewareBuilder` trait to instantiate a `Provider` as `Middleware` layers.
 - An `Event` builder can be instantiated specifying the event filter type, without the need to instantiate a contract.
