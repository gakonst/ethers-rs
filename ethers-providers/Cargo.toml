[package]
name = "ethers-providers"
license = "MIT OR Apache-2.0"
version = "0.4.6"
authors = ["Georgios Konstantopoulos <me@gakonst.com>"]
edition = "2018"
description = "Provider implementations for the ethers-rs crate"
homepage = "https://docs.rs/ethers"
repository = "https://github.com/gakonst/ethers-rs"
keywords = ["ethereum", "web3", "celo", "ethers"]

[package.metadata.docs.rs]
all-features = true
rustdoc-args = ["--cfg", "docsrs"]

[dependencies]
ethers-core = { version = "0.4.6", path = "../ethers-core", default-features = false }

async-trait = { version = "0.1.50", default-features = false }
hex = { version = "0.4.3", default-features = false, features = ["std"] }
reqwest = { version = "0.11.4", default-features = false, features = ["json"] }
serde = { version = "1.0.124", default-features = false, features = ["derive"] }
serde_json = { version = "1.0.64", default-features = false }
thiserror = { version = "1.0.26", default-features = false }
url = { version = "2.2.2", default-features = false }
auto_impl = { version = "0.4.1", default-features = false }

# required for implementing stream on the filters
futures-core = { version = "0.3.16", default-features = false }
futures-util = { version = "0.3.16" }
futures-timer = { version = "3.0.2", default-features = false }
futures-channel = { version = "0.3.16", default-features = false }
pin-project = { version = "1.0.7", default-features = false }

# tracing
tracing = { version = "0.1.26", default-features = false }
tracing-futures = { version = "0.2.5", default-features = false, features = ["std-future"] }

bytes = { version  = "1.0.1", default-features = false, optional = true }
wasm-timer = "0.2"

[target.'cfg(not(target_arch = "wasm32"))'.dependencies]
# tokio
tokio-util = { version = "0.6.7", default-features = false, features = ["io"], optional = true }
tokio = { version = "1.5", default-features = false, optional = true }
tokio-tungstenite = { version = "0.15.0", default-features = false, features = ["connect"], optional = true }

[target.'cfg(target_arch = "wasm32")'.dependencies]
ws_stream_wasm = "0.7"
wasm-bindgen = "0.2"
wasm-bindgen-futures = "0.4"
web-sys = { version  = "0.3", features = ["console"] }

[dev-dependencies]
<<<<<<< HEAD
ethers = { version = "0.4.0", path = "../ethers", features = ["legacy"] }

[target.'cfg(not(target_arch = "wasm32"))'.dev-dependencies]
=======
ethers = { version = "0.4.0", path = ".." }
>>>>>>> 8891ed38
tokio = { version = "1.5", default-features = false, features = ["rt", "macros"] }
tempfile = "3.2.0"

# wasm
[target.'cfg(target_arch = "wasm32")'.dev-dependencies]
wasm-bindgen-test = "0.3"
hex = { version = "0.4.3", default-features = false, features = ["std"] }

[features]
default = ["ws", "ipc", "rustls"]
celo = ["ethers-core/celo"]
ws = ["tokio", "tokio-tungstenite"]
ipc = ["tokio", "tokio/io-util", "tokio-util", "bytes"]

openssl = ["tokio-tungstenite/native-tls", "reqwest/native-tls"]
rustls = ["tokio-tungstenite/rustls-tls", "reqwest/rustls-tls"]<|MERGE_RESOLUTION|>--- conflicted
+++ resolved
@@ -52,13 +52,9 @@
 web-sys = { version  = "0.3", features = ["console"] }
 
 [dev-dependencies]
-<<<<<<< HEAD
-ethers = { version = "0.4.0", path = "../ethers", features = ["legacy"] }
+ethers = { version = "0.4.0", path = "..", features = ["legacy"] }
 
 [target.'cfg(not(target_arch = "wasm32"))'.dev-dependencies]
-=======
-ethers = { version = "0.4.0", path = ".." }
->>>>>>> 8891ed38
 tokio = { version = "1.5", default-features = false, features = ["rt", "macros"] }
 tempfile = "3.2.0"
 
