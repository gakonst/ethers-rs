--- conflicted
+++ resolved
@@ -29,15 +29,6 @@
     /// Create a new client with the correct endpoints based on the chain and provided API key
     pub fn new(chain: Chain, api_key: impl Into<String>) -> Result<Self> {
         let (etherscan_api_url, etherscan_url) = match chain {
-<<<<<<< HEAD
-            Chain::Mainnet => {
-                (Url::parse("https://api.etherscan.io/api"), Url::parse("https://etherscan.io"))
-            }
-            Chain::Ropsten | Chain::Kovan | Chain::Rinkeby | Chain::Goerli => (
-                Url::parse(&format!("https://api-{}.etherscan.io/api", chain)),
-                Url::parse(&format!("https://{}.etherscan.io", chain)),
-            ),
-=======
             Chain::Mainnet => (
                 Url::parse("https://api.etherscan.io/api"),
                 Url::parse("https://etherscan.io"),
@@ -51,7 +42,6 @@
                 )
             }
             chain => return Err(EtherscanError::ChainNotSupported(chain)),
->>>>>>> eede86df
         };
 
         Ok(Self {
