[package]
name = "ethers-signers"
license = "MIT OR Apache-2.0"
version = "0.4.6"
authors = ["Georgios Konstantopoulos <me@gakonst.com>"]
edition = "2018"
description = "Signer implementations for the ethers-rs crate"
homepage = "https://docs.rs/ethers"
repository = "https://github.com/gakonst/ethers-rs"
keywords = ["ethereum", "web3", "celo", "ethers"]

[package.metadata.docs.rs]
all-features = true
rustdoc-args = ["--cfg", "docsrs"]

[dependencies]
ethers-core = { version = "0.4.0", path = "../ethers-core" }
thiserror = { version = "1.0.24", default-features = false }
coins-bip32 = "0.3.0"
coins-bip39 = "0.3.0"
coins-ledger = { version = "0.3.0", default-features = false, optional = true }
hex = { version = "0.4.3", default-features = false, features = ["std"] }
async-trait = { version = "0.1.50", default-features = false }
elliptic-curve = { version = "0.10.5", default-features = false }
sha2 = { version = "0.9.3", default-features = false }
rand = { version = "0.8.4", default-features = false }
yubihsm = { version = "0.39.0", features = ["secp256k1", "http", "usb"], optional = true }
futures-util = "0.3.16"
futures-executor = "0.3.16"

# aws
rusoto_core = { version = "0.47.0", optional = true }
rusoto_kms = { version = "0.47.0", optional = true }
tracing = { version = "0.1.26", optional = true }
tracing-futures = { version = "0.2.5", optional = true }
spki = { version = "0.4.0", optional = true }

[target.'cfg(not(target_arch = "wasm32"))'.dependencies]
eth-keystore = { version = "0.3.0" }

[dev-dependencies]
<<<<<<< HEAD
ethers = { version = "0.4.0", path = "../ethers" }
tracing-subscriber = "0.2.20"
=======
ethers = { version = "0.4.0", path = ".." }
yubihsm = { version = "0.39.0", features = ["secp256k1", "usb", "mockhsm"] }
>>>>>>> 8891ed38

[target.'cfg(not(target_arch = "wasm32"))'.dev-dependencies]
yubihsm = { version = "0.39.0", features = ["secp256k1", "usb", "mockhsm"] }
tokio = { version = "1.5", default-features = false, features = ["macros"] }
tempfile = "3.2.0"

[features]
celo = ["ethers-core/celo"]
ledger = ["coins-ledger"]
yubi = ["yubihsm"]
aws = ["rusoto_core", "rusoto_kms", "tracing", "tracing-futures", "spki"]<|MERGE_RESOLUTION|>--- conflicted
+++ resolved
@@ -39,13 +39,9 @@
 eth-keystore = { version = "0.3.0" }
 
 [dev-dependencies]
-<<<<<<< HEAD
-ethers = { version = "0.4.0", path = "../ethers" }
+ethers = { version = "0.4.0", path = ".." }
 tracing-subscriber = "0.2.20"
-=======
-ethers = { version = "0.4.0", path = ".." }
 yubihsm = { version = "0.39.0", features = ["secp256k1", "usb", "mockhsm"] }
->>>>>>> 8891ed38
 
 [target.'cfg(not(target_arch = "wasm32"))'.dev-dependencies]
 yubihsm = { version = "0.39.0", features = ["secp256k1", "usb", "mockhsm"] }
