--- conflicted
+++ resolved
@@ -17,15 +17,9 @@
 
 [dependencies]
 ethers-core = { version = "^1.0.0", path = "../ethers-core", features = ["eip712"] }
-<<<<<<< HEAD
-thiserror = { version = "1.0.38", default-features = false }
+thiserror = { version = "1.0.39", default-features = false }
 coins-bip32 = "0.8.0"
 coins-bip39 = "0.8.1"
-=======
-thiserror = { version = "1.0.39", default-features = false }
-coins-bip32 = "0.7.0"
-coins-bip39 = "0.7.0"
->>>>>>> 2cead3e1
 coins-ledger = { version = "0.7.1", default-features = false, optional = true }
 hex = { version = "0.4.3", default-features = false, features = ["std"] }
 async-trait = { version = "0.1.50", default-features = false }
