--- conflicted
+++ resolved
@@ -123,8 +123,7 @@
             tx_with_chain.set_chain_id(self.chain_id);
         }
         let mut payload = Self::path_to_bytes(&self.derivation);
-<<<<<<< HEAD
-        payload.extend_from_slice(tx.rlp().as_ref());
+        payload.extend_from_slice(tx_with_chain.rlp().as_ref());
 
         let mut signature = self.sign_payload(INS::SIGN, payload).await?;
 
@@ -153,10 +152,6 @@
         }
 
         Ok(signature)
-=======
-        payload.extend_from_slice(tx_with_chain.rlp().as_ref());
-        self.sign_payload(INS::SIGN, payload).await
->>>>>>> d5de7953
     }
 
     /// Signs an ethereum personal message
