[package]
name = "ethers"
<<<<<<< HEAD
version = "1.0.2"
=======
version = "1.0.1"
>>>>>>> ece46379
edition = "2021"
rust-version = "1.62"
authors = ["Georgios Konstantopoulos <me@gakonst.com>"]
license = "MIT OR Apache-2.0"
readme = "README.md"
documentation = "https://docs.rs/ethers"
repository = "https://github.com/gakonst/ethers-rs"
homepage = "https://docs.rs/ethers"
description = "Complete Ethereum library and wallet implementation in Rust."

[workspace]
members = [
    "ethers-addressbook",
    "ethers-contract",
    "ethers-providers",
    "ethers-signers",
    "ethers-core",
    "ethers-middleware",
    "ethers-etherscan",
    "ethers-solc",
    "examples/ethers-wasm",
]

default-members = [
    "ethers-addressbook",
    "ethers-contract",
    "ethers-providers",
    "ethers-signers",
    "ethers-core",
    "ethers-middleware",
    "ethers-etherscan",
    "ethers-solc",
]

[package.metadata.docs.rs]
all-features = true
rustdoc-args = ["--cfg", "docsrs"]

[package.metadata.playground]
features = ["full"]

[features]
default = ["abigen"]

celo = [
    "ethers-core/celo",
    "ethers-providers/celo",
    "ethers-signers/celo",
    "ethers-contract/celo",
    "ethers-middleware/celo",
    "legacy",
]

legacy = ["ethers-core/legacy", "ethers-contract/legacy"]

# individual features per sub-crate
## core
eip712 = ["ethers-contract/eip712", "ethers-core/eip712"]
## providers
ws = ["ethers-providers/ws"]
ipc = ["ethers-providers/ipc"]
rustls = [
    "ethers-providers/rustls",
    "ethers-etherscan/rustls",
    "ethers-contract/rustls",
    "ethers-solc/rustls",
]
openssl = [
    "ethers-providers/openssl",
    "ethers-etherscan/openssl",
    "ethers-contract/openssl",
    "ethers-solc/openssl",
]
dev-rpc = ["ethers-providers/dev-rpc"]
## signers
ledger = ["ethers-signers/ledger"]
trezor = ["ethers-signers/trezor"]
yubi = ["ethers-signers/yubi"]
## contracts
abigen = ["ethers-contract/abigen"]
### abigen without reqwest
abigen-offline = ["ethers-contract/abigen-offline"]
## solc
solc-full = ["ethers-solc", "ethers-solc/full"]
solc-tests = ["ethers-solc", "ethers-solc/tests"]
solc-sha2-asm = ["ethers-solc", "ethers-solc/asm"]

[dependencies]
ethers-addressbook = { version = "^1.0.0", default-features = false, path = "./ethers-addressbook" }
ethers-contract = { version = "^1.0.0", default-features = false, path = "./ethers-contract" }
ethers-core = { version = "^1.0.0", default-features = false, path = "./ethers-core" }
ethers-providers = { version = "^1.0.0", default-features = false, path = "./ethers-providers" }
ethers-signers = { version = "^1.0.0", default-features = false, path = "./ethers-signers" }
ethers-middleware = { version = "^1.0.0", default-features = false, path = "./ethers-middleware" }
ethers-solc = { version = "^1.0.0", default-features = false, path = "./ethers-solc", optional = true }
ethers-etherscan = { version = "^1.0.0", default-features = false, path = "./ethers-etherscan" }

[dev-dependencies]
ethers-contract = { version = "^1.0.0", default-features = false, path = "./ethers-contract", features = [
    "abigen",
    "eip712",
] }
ethers-providers = { version = "^1.0.0", default-features = false, path = "./ethers-providers", features = [
    "ws",
] }

[target.'cfg(target_family = "unix")'.dev-dependencies]
ethers-providers = { version = "^1.0.0", default-features = false, path = "./ethers-providers", features = [
    "ws",
    "ipc",
] }
eyre = "0.6"
rand = "0.8.5"
serde = { version = "1.0.124", features = ["derive"] }
serde_json = "1.0.64"
tokio = { version = "1.18", features = ["macros", "rt-multi-thread"] }
hex = "0.4.3"
bytes = "1.3.0"

# profile for the wasm example
[profile.release.package.ethers-wasm]
# Tell `rustc` to optimize for small code size.
opt-level = "s"

[[example]]
name = "abigen"
path = "examples/abigen.rs"
required-features = ["ethers-solc"]

[[example]]
name = "contract_human_readable"
path = "examples/contract_human_readable.rs"
required-features = ["ethers-solc"]

[[example]]
name = "contract_with_abi"
path = "examples/contract_with_abi.rs"
required-features = ["ethers-solc"]

[[example]]
name = "contract_with_abi_and_bytecode"
path = "examples/contract_with_abi_and_bytecode.rs"
required-features = ["ethers-solc"]

[[example]]
name = "ipc"
path = "examples/ipc.rs"
required-features = ["ipc"]

[[example]]
name = "ledger"
path = "examples/ledger.rs"
required-features = ["ledger"]

[[example]]
name = "moonbeam_with_abi"
path = "examples/moonbeam_with_abi.rs"
required-features = ["legacy", "ethers-solc"]

[[example]]
name = "trezor"
path = "examples/trezor.rs"
required-features = ["trezor"]

[[example]]
name = "yubi"
path = "examples/yubi.rs"
required-features = ["yubi"]

[[example]]
name = "paginated_logs"
path = "examples/paginated_logs.rs"
required-features = ["rustls"]

[[example]]
name = "subscribe_contract_events"
path = "examples/subscribe_contract_events.rs"
required-features = ["rustls", "ws"]

[[example]]
name = "subscribe_contract_events_with_meta"
path = "examples/subscribe_contract_events_with_meta.rs"
required-features = ["rustls", "ws"]<|MERGE_RESOLUTION|>--- conflicted
+++ resolved
@@ -1,10 +1,6 @@
 [package]
 name = "ethers"
-<<<<<<< HEAD
-version = "1.0.2"
-=======
 version = "1.0.1"
->>>>>>> ece46379
 edition = "2021"
 rust-version = "1.62"
 authors = ["Georgios Konstantopoulos <me@gakonst.com>"]
