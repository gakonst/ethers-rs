[package]
name = "ethers"
version = "1.0.2"
edition = "2021"
rust-version = "1.64" # must also be changed in **/Cargo.toml and .clippy.toml
authors = ["Georgios Konstantopoulos <me@gakonst.com>"]
license = "MIT OR Apache-2.0"
readme = "README.md"
documentation = "https://docs.rs/ethers"
repository = "https://github.com/gakonst/ethers-rs"
homepage = "https://docs.rs/ethers"
description = "A complete Ethereum and Celo Rust library"

[workspace]
members = [
    "ethers-addressbook",
    "ethers-contract",
    "ethers-providers",
    "ethers-signers",
    "ethers-core",
    "ethers-middleware",
    "ethers-etherscan",
    "ethers-solc",
    # Example crates
    "examples/*",
]

default-members = [
    "ethers-addressbook",
    "ethers-contract",
    "ethers-providers",
    "ethers-signers",
    "ethers-core",
    "ethers-middleware",
    "ethers-etherscan",
    "ethers-solc",
]

[package.metadata.docs.rs]
all-features = true
rustdoc-args = ["--cfg", "docsrs"]

[package.metadata.playground]
features = ["full"]

[features]
default = ["abigen"]

celo = [
    "ethers-core/celo",
    "ethers-providers/celo",
    "ethers-signers/celo",
    "ethers-contract/celo",
    "ethers-middleware/celo",
    "legacy",
]

legacy = ["ethers-core/legacy", "ethers-contract/legacy"]

# individual features per sub-crate
## core
eip712 = ["ethers-contract/eip712", "ethers-core/eip712"]
## providers
ws = ["ethers-providers/ws"]
ipc = ["ethers-providers/ipc"]
rustls = [
    "ethers-middleware/rustls",
    "ethers-providers/rustls",
    "ethers-etherscan/rustls",
    "ethers-contract/rustls",
    "ethers-solc/rustls",
]
openssl = [
    "ethers-middleware/openssl",
    "ethers-providers/openssl",
    "ethers-etherscan/openssl",
    "ethers-contract/openssl",
    "ethers-solc/openssl",
]
dev-rpc = ["ethers-providers/dev-rpc"]
## signers
ledger = ["ethers-signers/ledger"]
trezor = ["ethers-signers/trezor"]
yubi = ["ethers-signers/yubi"]
## contracts
abigen = ["ethers-contract/abigen"]
### abigen without reqwest
abigen-offline = ["ethers-contract/abigen-offline"]
## solc
ethers-solc = ["dep:ethers-solc", "ethers-etherscan/ethers-solc"]
solc-full = ["ethers-solc", "ethers-solc/full"]
solc-tests = ["ethers-solc", "ethers-solc/tests"]
solc-sha2-asm = ["ethers-solc", "ethers-solc/asm"]

[dependencies]
ethers-addressbook = { version = "^1.0.0", default-features = false, path = "./ethers-addressbook" }
ethers-contract = { version = "^1.0.0", default-features = false, path = "./ethers-contract" }
ethers-core = { version = "^1.0.0", default-features = false, path = "./ethers-core" }
ethers-providers = { version = "^1.0.0", default-features = false, path = "./ethers-providers" }
ethers-signers = { version = "^1.0.0", default-features = false, path = "./ethers-signers" }
ethers-middleware = { version = "^1.0.0", default-features = false, path = "./ethers-middleware" }
ethers-solc = { version = "^1.0.0", default-features = false, path = "./ethers-solc", optional = true }
ethers-etherscan = { version = "^1.0.0", default-features = false, path = "./ethers-etherscan" }

[dev-dependencies]
ethers-contract = { version = "^1.0.0", default-features = false, path = "./ethers-contract", features = [
    "abigen",
    "eip712",
] }
ethers-providers = { version = "^1.0.0", default-features = false, path = "./ethers-providers", features = [
    "ws",
<<<<<<< HEAD
=======
] }
tempfile = "3.4.0"

[target.'cfg(target_family = "unix")'.dev-dependencies]
ethers-providers = { version = "^1.0.0", default-features = false, path = "./ethers-providers", features = [
    "ws",
>>>>>>> 5d15031b
    "ipc",
] }

bytes = "1.4.0"
eyre = "0.6"
hex = "0.4.3"
rand = "0.8.5"
serde = { version = "1.0.124", features = ["derive"] }
serde_json = "1.0.64"
tempfile = "3.3.0"
tokio = { version = "1.18", features = ["macros", "rt-multi-thread"] }

# profile for the wasm example
[profile.release.package.ethers-wasm]
# Tell `rustc` to optimize for small code size.
opt-level = "s"<|MERGE_RESOLUTION|>--- conflicted
+++ resolved
@@ -109,15 +109,12 @@
 ] }
 ethers-providers = { version = "^1.0.0", default-features = false, path = "./ethers-providers", features = [
     "ws",
-<<<<<<< HEAD
-=======
 ] }
 tempfile = "3.4.0"
 
 [target.'cfg(target_family = "unix")'.dev-dependencies]
 ethers-providers = { version = "^1.0.0", default-features = false, path = "./ethers-providers", features = [
     "ws",
->>>>>>> 5d15031b
     "ipc",
 ] }
 
