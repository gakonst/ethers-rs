--- conflicted
+++ resolved
@@ -1,10 +1,6 @@
 [package]
 name = "ethers"
-<<<<<<< HEAD
-version = "1.0.1"
-=======
 version = "1.0.2"
->>>>>>> ed47eaad
 edition = "2021"
 rust-version = "1.62"
 authors = ["Georgios Konstantopoulos <me@gakonst.com>"]
